--- conflicted
+++ resolved
@@ -4,29 +4,17 @@
 Metrics
 **********************************
 
-<<<<<<< HEAD
-=======
 .. automodule::
     multivae.metrics
->>>>>>> 47b87bf8
 
 .. toctree::
     :hidden:
     :maxdepth: 1
 
-<<<<<<< HEAD
-    base
-=======
->>>>>>> 47b87bf8
     coherences
     fids
     likelihoods
     
-<<<<<<< HEAD
-
-.. automodule::
-    multivae.metrics
-=======
 Available Metrics
 -------------------------------------------
 
@@ -34,5 +22,4 @@
     ~multivae.metrics.CoherenceEvaluator
     ~multivae.metrics.FIDEvaluator
     ~multivae.metrics.LikelihoodsEvaluator
-    :nosignatures:
->>>>>>> 47b87bf8
+    :nosignatures: