.. multivae documentation master file, created by
   sphinx-quickstart on Mon Mar  27 14:47:13 2022.
   You can adapt this file completely to your liking, but it should at least
   contain the root `toctree` directive.

**********************************
Welcome to MultiVae's documentation!
**********************************

This library gathers some of the most common multi-modal Variational AutoEncoder (VAE)
implementation in PyTorch. 


.. toctree::
   :maxdepth: 1
   :caption: multivae
   :titlesonly:

   models/multivae.models
   datasets/multivae.datasets
   metrics/multivae.metrics
   trainers/multivae.trainers
   samplers/multivae.samplers

Setup
~~~~~~~~~~~~~

To install the latest stable release of this library run the following :

.. code-block:: bash

   $ pip install multivae

To install the latest version of this library run the following using ``pip``

.. code-block:: bash

<<<<<<< HEAD
   $ pip install git+https://github.com/AgatheSenellart/MultiVae.git 
=======
   $ pip install git+https://github.com/AgatheSenellart/MultiVae.git
>>>>>>> 004ec4c2

or alternatively you can clone the github repo to access to tests, tutorials and scripts.

.. code-block:: bash

   $ git clone https://github.com/AgatheSenellart/MultiVae.git

and install the library

.. code-block:: bash

   $ cd MultiVae
   $ pip install -e .

If you clone the MultiVae's repository you will access to  the following:

- ``docs``: The folder in which the documentation can be retrieved.
- ``tests``: multivae's unit-testing using pytest.
- ``examples``: A list of ``ipynb`` tutorials and script describing the main functionalities of multivae.
- ``src/multivae``: The main library which can be installed with ``pip``.<|MERGE_RESOLUTION|>--- conflicted
+++ resolved
@@ -35,11 +35,7 @@
 
 .. code-block:: bash
 
-<<<<<<< HEAD
    $ pip install git+https://github.com/AgatheSenellart/MultiVae.git 
-=======
-   $ pip install git+https://github.com/AgatheSenellart/MultiVae.git
->>>>>>> 004ec4c2
 
 or alternatively you can clone the github repo to access to tests, tutorials and scripts.
 
