--- conflicted
+++ resolved
@@ -23,32 +23,4 @@
     mhvae
     mvtcae
     mmvae_plus
-<<<<<<< HEAD
-=======
     crmvae
-
-.. automodule::
-    multivae.models
-
-Available VAEs
--------------------------------------------
-
-.. autosummary::
-    CVAE
-    BaseMultiVAE
-    AutoModel
-    JMVAE
-    TELBO
-    MVAE
-    MMVAE
-    MoPoE
-    MVTCAE
-    DMVAE
-    Nexus
-    JNF
-    MMVAEPlus
-    CMVAE
-    MHVAE
-    CRMVAE
-    :nosignatures:
->>>>>>> 06bfde0e
