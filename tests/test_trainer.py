--- conflicted
+++ resolved
@@ -324,13 +324,9 @@
             training_config=training_config,
         )
 
-<<<<<<< HEAD
     
         assert trainer.start_keep_best_epoch == model_sample.start_keep_best_epoch
 
-=======
-        assert trainer.start_keep_best_epoch >= model_sample.warmup + 1
->>>>>>> 859e5023
 
 
 class TestPredict:
