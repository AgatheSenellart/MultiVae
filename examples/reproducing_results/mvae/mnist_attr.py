import torch
import torch.nn.functional as F
from torch import nn

from multivae.data.datasets.mnist_labels import BinaryMnistLabels
from multivae.metrics.likelihoods.likelihoods import LikelihoodsEvaluator
from multivae.metrics.likelihoods.likelihoods_config import LikelihoodsEvaluatorConfig
from multivae.models import MVAE, MVAEConfig
from multivae.models.nn.default_architectures import (
    BaseDecoder,
    BaseEncoder,
    ModelOutput,
)
from multivae.trainers.base.base_trainer import BaseTrainer
from multivae.trainers.base.base_trainer_config import BaseTrainerConfig
from multivae.trainers.base.callbacks import ProgressBarCallback, WandbCallback

###############################################################
###### Encoders & Decoders


def labels_to_binary_tensors(labels):
    tensor_labels = torch.zeros((len(labels), 10)).float().to(labels.device)
    for i in range(10):
        tensor_value = torch.zeros(10).float().to(labels.device)
        tensor_value[i] = 1.0
        tensor_labels[labels == i] = tensor_value
    return tensor_labels


class Swish(nn.Module):
    """https://arxiv.org/abs/1710.05941"""

    def forward(self, x):
        return x * F.sigmoid(x)


class ImageEncoder(BaseEncoder):
    """Parametrizes q(z|x).
    @param n_latents: integer
                      number of latent dimensions
    """

    def __init__(self, n_latents):
        self.latent_dim = n_latents
        super(ImageEncoder, self).__init__()
        self.fc1 = nn.Linear(784, 512)
        self.fc2 = nn.Linear(512, 512)
        self.fc31 = nn.Linear(512, n_latents)
        self.fc32 = nn.Linear(512, n_latents)
        self.swish = Swish()

    def forward(self, x):
        h = self.swish(self.fc1(x.view(-1, 784)))
        h = self.swish(self.fc2(h))
        return ModelOutput(embedding=self.fc31(h), log_covariance=self.fc32(h))


class ImageDecoder(BaseDecoder):
    """Parametrizes p(x|z).
    @param n_latents: integer
                      number of latent dimensions
    """

    def __init__(self, n_latents):
        super(ImageDecoder, self).__init__()
        self.latent_dim = n_latents
        self.fc1 = nn.Linear(n_latents, 512)
        self.fc2 = nn.Linear(512, 512)
        self.fc3 = nn.Linear(512, 512)
        self.fc4 = nn.Linear(512, 784)
        self.swish = Swish()

    def forward(self, z):
        h = self.swish(self.fc1(z))
        h = self.swish(self.fc2(h))
        h = self.swish(self.fc3(h))
        h = self.fc4(h) # no sigmoid, we provide logits for stability
        return ModelOutput(reconstruction=h.reshape(-1, 1, 28, 28))


class TextEncoder(BaseEncoder):
    """Parametrizes q(z|y).
    @param n_latents: integer
                      number of latent dimensions
    """

    def __init__(self, n_latents):
        super(TextEncoder, self).__init__()
        self.latent_dim = n_latents
        self.fc1 = nn.Embedding(10, 512)
        self.fc2 = nn.Linear(512, 512)
        self.fc31 = nn.Linear(512, n_latents)
        self.fc32 = nn.Linear(512, n_latents)
        self.swish = Swish()

    def forward(self, x):
        h = self.swish(self.fc1(x))
        h = self.swish(self.fc2(h))
        return ModelOutput(embedding=self.fc31(h), log_covariance=self.fc32(h))


class TextDecoder(BaseDecoder):
    """Parametrizes p(y|z).
    @param n_latents: integer
                      number of latent dimensions
    """

    def __init__(self, n_latents):
        super(TextDecoder, self).__init__()
        self.latent_dim = n_latents
        self.fc1 = nn.Linear(n_latents, 512)
        self.fc2 = nn.Linear(512, 512)
        self.fc3 = nn.Linear(512, 512)
        self.fc4 = nn.Linear(512, 10)
        self.swish = Swish()
        self.softmax = nn.Softmax(dim=1)

    def forward(self, z):
        h = self.swish(self.fc1(z))
        h = self.swish(self.fc2(h))
        h = self.swish(self.fc3(h))
        return ModelOutput(reconstruction=self.softmax(self.fc4(h)))


#########################################################
#### Model

model_config = MVAEConfig(
    n_modalities=2,
    latent_dim=64,
    input_dims=dict(images=(1, 28, 28), labels=(1,)),
    decoders_dist=dict(images="bernoulli", labels="categorical"),
    warmup=200,
    uses_likelihood_rescaling=True,
    rescale_factors=dict(images=1, labels=50),
    use_subsampling=True,
    k=0
)

encoders = dict(
    images=ImageEncoder(model_config.latent_dim),
    labels=TextEncoder(model_config.latent_dim),
)
decoders = dict(
    images=ImageDecoder(model_config.latent_dim),
    labels=TextDecoder(model_config.latent_dim),
)

model = MVAE(model_config, encoders, decoders)

######################################################
### Dataset

train_set = BinaryMnistLabels(data_path="../data", split="train", random_binarized=True, download=True)
test_set = BinaryMnistLabels(data_path="../data", split="test", random_binarized=True,download = True)

##############################################################
#### Training


training_config = BaseTrainerConfig(
    per_device_train_batch_size=100,
    per_device_eval_batch_size=100,
    num_epochs=500,
    start_keep_best_epoch=model_config.warmup+1,
    steps_predict=5,
<<<<<<< HEAD
    learning_rate=1e-3,
=======
    learning_rate=1e-3
>>>>>>> a579c165
)
wandb_ = WandbCallback()
wandb_.setup(training_config, model_config, project_name="reproduce_mvae_mnist")
callbacks = [wandb_, ProgressBarCallback()]

trainer = BaseTrainer(
    model,
    train_set,
    eval_dataset=test_set,
    training_config=training_config,
    callbacks=callbacks,
    checkpoint=None,
)

trainer.train()

trainer._best_model.push_to_hf_hub("asenella/reproduce_mvae_mnist")


###############################################################################
###### Validate #############

ll_config = LikelihoodsEvaluatorConfig(batch_size=512, K=1000, batch_size_k=500, wandb_path=wandb_.run.path)

ll_module = LikelihoodsEvaluator(model, test_set, eval_config=ll_config)

ll_module.eval()<|MERGE_RESOLUTION|>--- conflicted
+++ resolved
@@ -165,11 +165,7 @@
     num_epochs=500,
     start_keep_best_epoch=model_config.warmup+1,
     steps_predict=5,
-<<<<<<< HEAD
     learning_rate=1e-3,
-=======
-    learning_rate=1e-3
->>>>>>> a579c165
 )
 wandb_ = WandbCallback()
 wandb_.setup(training_config, model_config, project_name="reproduce_mvae_mnist")
