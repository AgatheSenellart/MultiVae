import os

import torch
import torch.nn.functional as F
from torch import nn, optim
from torch.utils.data import DataLoader
from torchvision.datasets import MNIST, SVHN
from torchvision.transforms import ToTensor


class SVHN_Classifier(nn.Module):
    def __init__(self):
        super(SVHN_Classifier, self).__init__()
        self.conv1 = nn.Conv2d(3, 10, kernel_size=5)
        self.conv2 = nn.Conv2d(10, 20, kernel_size=5)
        self.conv2_drop = nn.Dropout2d()
        self.fc1 = nn.Linear(500, 50)
        self.fc2 = nn.Linear(50, 10)

    def forward(self, x):
        x = F.relu(F.max_pool2d(self.conv1(x), 2))
        x = F.relu(F.max_pool2d(self.conv2_drop(self.conv2(x)), 2))
        x = x.view(-1, 500)
        x = F.relu(self.fc1(x))
        x = F.dropout(x, training=self.training)
        x = self.fc2(x)
        return F.log_softmax(x, dim=-1)


class MNIST_Classifier(nn.Module):
    def __init__(self):
        super(MNIST_Classifier, self).__init__()
        self.conv1 = nn.Conv2d(1, 10, kernel_size=5)
        self.conv2 = nn.Conv2d(10, 20, kernel_size=5)
        self.conv2_drop = nn.Dropout2d()
        self.fc1 = nn.Linear(320, 50)
        self.fc2 = nn.Linear(50, 10)

    def forward(self, x):
        x = F.relu(F.max_pool2d(self.conv1(x), 2))
        x = F.relu(F.max_pool2d(self.conv2_drop(self.conv2(x)), 2))
        x = x.view(-1, 320)
        x = F.relu(self.fc1(x))
        x = F.dropout(x, training=self.training)
        x = self.fc2(x)
        return F.log_softmax(x, dim=-1)

<<<<<<< HEAD
def load_mnist_svhn_classifiers(data_path, device='cuda'):
    c1 = MNIST_Classifier()
    c1.load_state_dict(torch.load(f'{data_path}/mnist.pt', map_location=device))
    c2 = SVHN_Classifier()
    c2.load_state_dict(torch.load(f'{data_path}/svhn.pt',map_location=device))
    return {'mnist' : c1.to(device).eval(),
            'svhn' : c2.to(device).eval()}

if __name__ == '__main__':
    
=======

def load_mnist_svhn_classifiers(data_path):
    c1 = MNIST_Classifier()
    c1.load_state_dict(torch.load(f"{data_path}/mnist.pt"))
    c2 = SVHN_Classifier()
    c2.load_state_dict(torch.load(f"{data_path}/svhn.pt"))
    return {"mnist": c1, "svhn": c2}
>>>>>>> c7449afb


if __name__ == "__main__":
    device = "cuda" if torch.cuda.is_available() else "cpu"
    epochs = 30
    train_set = {
        "mnist": MNIST("../data", transform=ToTensor()),
        "svhn": SVHN("../data", transform=ToTensor()),
    }
    test_set = {
        "mnist": MNIST("../data", train=False, transform=ToTensor()),
        "svhn": SVHN("../data", split="test", transform=ToTensor()),
    }
    classifiers = {"mnist": MNIST_Classifier(), "svhn": SVHN_Classifier()}

    for modality in ["mnist", "svhn"]:
        train_loader = DataLoader(train_set[modality], batch_size=128)
        classifier = classifiers[modality].to(device)
        criterion = nn.CrossEntropyLoss()
        optimizer = optim.Adam(classifier.parameters(), lr=0.001)
        for epoch in range(epochs):  # loop over the dataset multiple times
            running_loss = 0.0
            total_iters = len(train_loader)
            print("\n====> Epoch: {:03d} ".format(epoch))
            for i, data in enumerate(train_loader):
                # get the inputs
                x, targets = data
                x, targets = x.to(device), targets.to(device)

                optimizer.zero_grad()
                outputs = classifier(x)
                loss = criterion(outputs, targets)
                loss.backward()
                optimizer.step()
                # print statistics
                running_loss += loss.item()
                if (i + 1) % 5 == 0:
                    print(
                        "iteration {:04d}/{:d}: loss: {:6.3f}".format(
                            i + 1, total_iters, running_loss / 1000
                        )
                    )
                    running_loss = 0.0
        print("Finished Training, calculating test loss...")

        classifier.eval()
        total = 0
        correct = 0
        test_loader = DataLoader(test_set[modality], batch_size=128)

        with torch.no_grad():
            for i, data in enumerate(test_loader):
                x, targets = data
                x, targets = x.to(device), targets.to(device)
                outputs = classifier(x)
                _, predicted = torch.max(outputs.data, 1)
                total += targets.size(0)
                correct += (predicted == targets).sum().item()
        print(
            "The classifier correctly classified {} out of {} examples. Accuracy: "
            "{:.2f}%".format(correct, total, correct / total * 100)
        )
        if not os.path.exists("../../classifiers"):
            os.mkdir("../../classifiers")
        torch.save(classifier.state_dict(), f"../../classifiers/{modality}.pt")<|MERGE_RESOLUTION|>--- conflicted
+++ resolved
@@ -45,7 +45,6 @@
         x = self.fc2(x)
         return F.log_softmax(x, dim=-1)
 
-<<<<<<< HEAD
 def load_mnist_svhn_classifiers(data_path, device='cuda'):
     c1 = MNIST_Classifier()
     c1.load_state_dict(torch.load(f'{data_path}/mnist.pt', map_location=device))
@@ -56,15 +55,6 @@
 
 if __name__ == '__main__':
     
-=======
-
-def load_mnist_svhn_classifiers(data_path):
-    c1 = MNIST_Classifier()
-    c1.load_state_dict(torch.load(f"{data_path}/mnist.pt"))
-    c2 = SVHN_Classifier()
-    c2.load_state_dict(torch.load(f"{data_path}/svhn.pt"))
-    return {"mnist": c1, "svhn": c2}
->>>>>>> c7449afb
 
 
 if __name__ == "__main__":
