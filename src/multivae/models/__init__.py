"""In this section, you will find all the models that are currently implemented in `multivae` library
"""

from .auto_model import AutoConfig, AutoModel
from .base import BaseMultiVAE, BaseMultiVAEConfig
from .jmvae import JMVAE, JMVAEConfig
from .jnf import JNF, JNFConfig
from .jnf_dcca import JNFDcca, JNFDccaConfig
from .mmvae import MMVAE, MMVAEConfig
from .mopoe import MoPoE, MoPoEConfig
from .mvae import MVAE, MVAEConfig
from .mvtcae import MVTCAE, MVTCAEConfig
from .telbo import TELBO, TELBOConfig

__all__ = [
    "BaseMultiVAEConfig",
    "BaseMultiVAE",
    "JMVAEConfig",
    "JMVAE",
    "AutoConfig",
    "AutoModel",
    "JNF",
    "JNFConfig",
    "TELBO",
    "TELBOConfig",
    "MVAE",
    "MVAEConfig",
    "MMVAEConfig",
    "MMVAE",
    "JNFDcca",
    "JNFDccaConfig",
<<<<<<< HEAD
    "MoPoE",
    "MoPoEConfig",
    "MVTCAE",
    "MVTCAEConfig",
=======
>>>>>>> 63bfd5c4
]<|MERGE_RESOLUTION|>--- conflicted
+++ resolved
@@ -29,11 +29,8 @@
     "MMVAE",
     "JNFDcca",
     "JNFDccaConfig",
-<<<<<<< HEAD
     "MoPoE",
     "MoPoEConfig",
     "MVTCAE",
     "MVTCAEConfig",
-=======
->>>>>>> 63bfd5c4
 ]