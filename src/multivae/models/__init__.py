"""In this section, you will find all the models that are currently implemented in `multivae` library
"""

from .auto_model import AutoConfig, AutoModel
from .base import BaseModel, BaseMultiVAE, BaseMultiVAEConfig
from .cmvae import CMVAE, CMVAEConfig
from .cvae import CVAE, CVAEConfig
from .dmvae import DMVAE, DMVAEConfig
from .jmvae import JMVAE, JMVAEConfig
from .jnf import JNF, JNFConfig
from .jnf_dcca import JNFDcca, JNFDccaConfig
from .mmvae import MMVAE, MMVAEConfig
from .mmvaePlus import MMVAEPlus, MMVAEPlusConfig
from .mopoe import MoPoE, MoPoEConfig
from .mvae import MVAE, MVAEConfig
from .mvtcae import MVTCAE, MVTCAEConfig
from .nexus import Nexus, NexusConfig
from .telbo import TELBO, TELBOConfig
from .mhvae import MHVAE, MHVAEConfig

__all__ = [
    "BaseModel",
    "BaseMultiVAEConfig",
    "BaseMultiVAE",
    "JMVAEConfig",
    "JMVAE",
    "AutoConfig",
    "AutoModel",
    "JNF",
    "JNFConfig",
    "TELBO",
    "TELBOConfig",
    "MVAE",
    "MVAEConfig",
    "MMVAEConfig",
    "MMVAE",
    "JNFDcca",
    "JNFDccaConfig",
    "MoPoE",
    "MoPoEConfig",
    "MVTCAE",
    "MVTCAEConfig",
    "MMVAEPlusConfig",
    "MMVAEPlus",
    "Nexus",
    "NexusConfig",
    "CVAE",
    "CVAEConfig",
<<<<<<< HEAD
    "MHVAE",
    "MHVAEConfig"
=======
    "DMVAE",
    "DMVAEConfig",
    "CMVAE",
    "CMVAEConfig",
>>>>>>> e74deb6f
]<|MERGE_RESOLUTION|>--- conflicted
+++ resolved
@@ -46,13 +46,10 @@
     "NexusConfig",
     "CVAE",
     "CVAEConfig",
-<<<<<<< HEAD
     "MHVAE",
     "MHVAEConfig"
-=======
     "DMVAE",
     "DMVAEConfig",
     "CMVAE",
     "CMVAEConfig",
->>>>>>> e74deb6f
 ]