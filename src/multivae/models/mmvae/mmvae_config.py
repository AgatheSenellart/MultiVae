--- conflicted
+++ resolved
@@ -1,10 +1,7 @@
 from typing import Literal
 
-<<<<<<< HEAD
 from pydantic.dataclasses import dataclass
 
-=======
->>>>>>> 63bfd5c4
 from ..base import BaseMultiVAEConfig
 
 
@@ -18,10 +15,6 @@
     https://proceedings.neurips.cc/paper/2019/hash/0ae775a8cb3b499ad1fca944e6f5c836-Abstract.html)
 
 
-<<<<<<< HEAD
-    Args :
-        K (int) : the number of samples to use in the DreG loss. Default to 10.
-=======
     Args:
         n_modalities (int): The number of modalities. Default: None.
         latent_dim (int): The dimension of the latent space. Default: None.
@@ -34,7 +27,6 @@
             Per modality, you can provide a string in ['mse','bce','l1']. If None is provided, an Mean-Square-Error (mse)
             is used for each modality.
         K (int) : the number of samples to use in the DreG loss. Default to 1.
->>>>>>> 63bfd5c4
         use_likelihood_rescaling (bool) : Use likelihood rescaling to mitigate modality collapse.
             Default to True.
         prior_and_posterior_dist (str) : The type of distribution to use for posterior and prior.
