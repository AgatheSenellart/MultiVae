--- conflicted
+++ resolved
@@ -3,10 +3,7 @@
 
 import numpy as np
 import torch
-<<<<<<< HEAD
 import torch.distributions as dist
-=======
->>>>>>> 47b87bf8
 import torch.nn.functional as F
 from pythae.models.base.base_utils import ModelOutput
 from torch.distributions import Laplace, Normal
@@ -15,16 +12,12 @@
 
 from ..base import BaseMultiVAE
 from .mmvae_config import MMVAEConfig
-<<<<<<< HEAD
-torch.autograd.set_detect_anomaly(True)
-=======
 
 logger = logging.getLogger(__name__)
 console = logging.StreamHandler()
 logger.addHandler(console)
 logger.setLevel(logging.INFO)
 
->>>>>>> 47b87bf8
 
 class MMVAE(BaseMultiVAE):
 
@@ -95,11 +88,7 @@
         """
         mean = self.prior_mean
         if self.model_config.prior_and_posterior_dist == "laplace_with_softmax":
-<<<<<<< HEAD
             std = F.softmax(self.prior_log_var, dim=-1) * self.prior_log_var.size(-1)
-=======
-            std = F.softmax(self.prior_log_var, dim=1) * self.prior_log_var.size(-1)
->>>>>>> 47b87bf8
         else:
             std = torch.exp(0.5 * self.prior_log_var)
         return mean, std
@@ -122,7 +111,6 @@
         for cond_mod in self.encoders:
             output = self.encoders[cond_mod](inputs.data[cond_mod])
             mu, log_var = output.embedding, output.log_covariance
-<<<<<<< HEAD
             
 
             sigma = self.log_var_to_std(log_var)  
@@ -131,11 +119,6 @@
             z_x = qz_x.rsample([K])
             
 
-=======
-            sigma = self.log_var_to_std(log_var)
-            qz_x = self.post_dist(mu, sigma)
-            z_x = qz_x.rsample([K])
->>>>>>> 47b87bf8
             # The DREG loss uses detached parameters in the loss computation afterwards.
             qz_x_detach = self.post_dist(mu.detach(), sigma.detach())
 
@@ -170,7 +153,6 @@
         return loss_output
 
     def dreg_looser(self, qz_xs, embeddings, reconstructions, inputs):
-<<<<<<< HEAD
         
         if hasattr(inputs, 'masks'):
             # Compute the number of available modalities per sample
@@ -179,16 +161,11 @@
             n_mods_sample = torch.tensor([self.n_modalities])
         
         
-=======
->>>>>>> 47b87bf8
         lws = []
         zss = []
         for mod in embeddings:
             z = embeddings[mod]  # (K, n_batch, latent_dim)
-<<<<<<< HEAD
             n_mods_sample = n_mods_sample.to(z.device)
-=======
->>>>>>> 47b87bf8
             prior = self.prior_dist(*self.pz_params)
             lpz = prior.log_prob(z).sum(-1)
             
@@ -202,17 +179,12 @@
             for recon_mod in reconstructions[mod]:
                 x_recon = reconstructions[mod][recon_mod]
                 K, n_batch = x_recon.shape[0], x_recon.shape[1]
-<<<<<<< HEAD
                 lpx_z_mod = (
-=======
-                lpx_z += (
->>>>>>> 47b87bf8
                     self.recon_log_probs[recon_mod](x_recon, inputs.data[recon_mod])
                     .view(K, n_batch, -1)
                     .mul(self.rescale_factors[recon_mod])
                     .sum(-1)
                 )
-<<<<<<< HEAD
                 
                 if hasattr(inputs, 'masks'):
                     # cancel unavailable modalities
@@ -227,9 +199,6 @@
                 lw*=inputs.masks[mod].float()
                 
             
-=======
-            lw = lpx_z + lpz - lqz_x
->>>>>>> 47b87bf8
             lws.append(lw)
             zss.append(z)
 
@@ -240,14 +209,9 @@
             if zss.requires_grad:  # True except when we are in eval mode
                 zss.register_hook(lambda grad: grad_wt.unsqueeze(-1) * grad)
 
-<<<<<<< HEAD
         lws = (grad_wt * lws).sum(0)/ n_mods_sample # mean over modalities
         
         return ModelOutput(loss=-lws.sum(), metrics=dict(mean_loss_batch = -lws.mean()))
-=======
-        lws = (grad_wt * lws).mean(0).sum()
-        return ModelOutput(loss=-lws, metrics=dict())
->>>>>>> 47b87bf8
 
     def iwae(self, qz_xs, zss, reconstructions, inputs):
         lw_mod = []
