import logging
from typing import Union

import numpy as np
import torch
import torch.distributions as dist
import torch.nn as nn
import torch.nn.functional as F
from pythae.models.base.base_utils import ModelOutput
from torch.distributions import Laplace, Normal

from multivae.data.datasets.base import MultimodalBaseDataset
from multivae.data.utils import drop_unused_modalities
from multivae.models.nn.default_architectures import (
    BaseDictDecodersMultiLatents,
    BaseDictEncoders_MultiLatents,
)

from ..base import BaseMultiVAE
from .mmvaePlus_config import MMVAEPlusConfig

logger = logging.getLogger(__name__)
console = logging.StreamHandler()
logger.addHandler(console)
logger.setLevel(logging.INFO)


class MMVAEPlus(BaseMultiVAE):
    """
    The MMVAE+ model.

    Args:
        model_config (MMVAEPlusConfig): An instance of MMVAEConfig in which any model's
            parameters is made available.

        encoders (Dict[str, ~pythae.models.nn.base_architectures.BaseEncoder]): A dictionary containing
            the modalities names and the encoders for each modality. Each encoder is an instance of
            Pythae's BaseEncoder. Default: None.

        decoders (Dict[str, ~pythae.models.nn.base_architectures.BaseDecoder]): A dictionary containing
            the modalities names and the decoders for each modality. Each decoder is an instance of
            Pythae's BaseDecoder.
    """

    def __init__(
        self,
        model_config: MMVAEPlusConfig,
        encoders: dict = None,
        decoders: dict = None,
    ):
        if model_config.modalities_specific_dim is None:
            raise AttributeError(
                "The modalities_specific_dim attribute must"
                " be provided in the model config."
            )

        super().__init__(model_config, encoders, decoders)

        self.K = model_config.K
        if model_config.prior_and_posterior_dist == "laplace_with_softmax":
            self.post_dist = Laplace
            self.prior_dist = Laplace
        elif model_config.prior_and_posterior_dist == "normal":
            self.post_dist = Normal
            self.prior_dist = Normal
        elif model_config.prior_and_posterior_dist == "normal_with_softplus":
            self.post_dist = Normal
            self.prior_dist = Normal
        else:
            raise AttributeError(
                " The posterior_dist parameter must be "
                " either 'laplace_with_softmax','normal' or 'normal_with_softplus'. "
                f" {model_config.prior_and_posterior_dist} was provided."
            )

        # Set the priors for shared and private spaces.
        self.mean_priors = torch.nn.ParameterDict()
        self.logvars_priors = torch.nn.ParameterDict()
        self.beta = model_config.beta
        self.modalities_specific_dim = model_config.modalities_specific_dim
        self.reconstruction_option = model_config.reconstruction_option
        self.multiple_latent_spaces = True
        self.style_dims = {m: self.modalities_specific_dim for m in self.encoders}

        # Add the private and shared latents priors.

        # modality specific priors (referred to as r distributions in paper)
        for mod in list(self.encoders.keys()):
            self.mean_priors[mod] = torch.nn.Parameter(
                torch.zeros(1, model_config.modalities_specific_dim),
                requires_grad=False,
            )
            self.logvars_priors[mod] = torch.nn.Parameter(
                torch.zeros(1, model_config.modalities_specific_dim),
                requires_grad=model_config.learn_modality_prior,
            )

        # general prior (for the entire latent code) referred to as p in the paper
        self.mean_priors["shared"] = torch.nn.Parameter(
            torch.zeros(
                1, model_config.latent_dim + model_config.modalities_specific_dim
            ),
            requires_grad=False,
        )
        self.logvars_priors["shared"] = torch.nn.Parameter(
            torch.zeros(
                1, model_config.latent_dim + model_config.modalities_specific_dim
            ),
            requires_grad=model_config.learn_shared_prior,
        )

        self.model_name = "MMVAEPlus"

    def log_var_to_std(self, log_var):
        """
        For latent distributions parameters, transform the log covariance to the
        standard deviation of the distribution either applying softmax or softplus.
        This follows the original implementation.
        """

        if self.model_config.prior_and_posterior_dist == "laplace_with_softmax":
            return F.softmax(log_var, dim=-1) * log_var.size(-1) + 1e-6
        elif self.model_config.prior_and_posterior_dist == "normal_with_softplus":
            return F.softplus(log_var) + 1e-6
        else:
            return torch.exp(0.5 * log_var)

    def forward(self, inputs: MultimodalBaseDataset, **kwargs):
        # TODO : maybe implement a minibatch strategy for stashing the gradients before
        # backpropagation when using a large number k.
        # Also, I've only implemented the dreg_looser loss but it may be nice to offer other options.

        # Drop unused modalities
        inputs = drop_unused_modalities(inputs)

        # First compute all the encodings for all modalities
        embeddings = {}
        qu_xs = {}
        qw_xs = {}
        qu_xs_detach = {}
        qw_xs_detach = {}

        reconstructions = {}

        compute_loss = kwargs.pop("compute_loss", True)
        detailed_output = kwargs.pop("detailed_output", False)
        K = kwargs.pop("K", self.K)

        for cond_mod in inputs.data:
            output = self.encoders[cond_mod](inputs.data[cond_mod])
            mu, log_var = output.embedding, output.log_covariance
            mu_style = output.style_embedding
            log_var_style = output.style_log_covariance

            sigma = self.log_var_to_std(log_var)
            sigma_style = self.log_var_to_std(log_var_style)

            # Shared latent variable
            qu_x = self.post_dist(mu, sigma)

            u_x = qu_x.rsample([K])

            # Private latent variable
            qw_x = self.post_dist(mu_style, sigma_style)
            w_x = qw_x.rsample([K])

            # The DREG loss uses detached parameters in the loss computation afterwards.
            qu_x_detach = self.post_dist(mu.detach(), sigma.detach())
            qw_x_detach = self.post_dist(mu_style.detach(), sigma_style.detach())

            # Then compute all the cross-modal reconstructions
            reconstructions[cond_mod] = {}

            for recon_mod in inputs.data:
                # Self-reconstruction
                if recon_mod == cond_mod:
                    z_x = torch.cat([u_x, w_x], dim=-1)

                # Cross modal reconstruction
                else:
                    # only keep the shared latent and generate private from prior

                    mu_prior_mod = torch.cat(
                        [self.mean_priors[recon_mod]] * len(mu), axis=0
                    )
                    sigma_prior_mod = torch.cat(
                        [self.log_var_to_std(self.logvars_priors[recon_mod])] * len(mu),
                        axis=0,
                    )

                    w = self.prior_dist(
                        mu_prior_mod,
                        sigma_prior_mod,
                    ).rsample([K])
                    # print(w.shape)
                    # print(u_x.shape,w.shape)
                    z_x = torch.cat([u_x, w], dim=-1)
                # Decode
                # print(z_x.shape)
                decoder = self.decoders[recon_mod]
                z = z_x.reshape(-1, z_x.shape[-1])
                recon = decoder(z)["reconstruction"]
                recon = recon.reshape((*z_x.shape[:-1], *recon.shape[1:]))

                reconstructions[cond_mod][recon_mod] = recon

            qu_xs[cond_mod] = qu_x
            qu_xs_detach[cond_mod] = qu_x_detach
            qw_xs[cond_mod] = qw_x
            qw_xs_detach[cond_mod] = qw_x_detach
            embeddings[cond_mod] = dict(u=u_x, w=w_x)

        # Compute DREG loss using detached posteriors as in MMVAE model
        if compute_loss:
            loss_output = self.dreg_looser(
                qu_xs_detach, qw_xs_detach, embeddings, reconstructions, inputs
            )
            # loss_output = self.dreg_looser(
            #     qu_xs, qw_xs, embeddings, reconstructions, inputs
            # )

        else:
            loss_output = ModelOutput()
        if detailed_output:
            loss_output["zss"] = embeddings
            loss_output["recon"] = reconstructions

        return loss_output

    @property
    def pz_params(self):
        """From the prior mean and log_covariance, return the mean and standard
        deviation, either applying softmax or not depending on the choice of prior
        distribution.

        Returns:
            tuple: mean, std
        """
        mean = self.mean_priors["shared"]
        if self.model_config.prior_and_posterior_dist == "laplace_with_softmax":
            std = F.softmax(
                self.logvars_priors["shared"], dim=-1
            ) * self.logvars_priors["shared"].size(-1)
        else:
            std = torch.exp(0.5 * self.logvars_priors["shared"])
        return mean, std

    def dreg_looser(self, qu_xs, qw_xs, embeddings, reconstructions, inputs):
        """
        The objective function used in the original implementation.
        it is said to use the Dreg estimator but I am not sure it is done correctly since it doesn't
        detach the parameters of the posteriors.
        """

        if hasattr(inputs, "masks"):
            # Compute the number of available modalities per sample
            n_mods_sample = torch.sum(
                torch.stack(tuple(inputs.masks.values())).int(), dim=0
            )
        else:
            n_mods_sample = torch.tensor([self.n_modalities])

        lws = []
        zss = []
        for mod in embeddings:
            # Log-probabilities to the prior are the same as in MMVAE
            u = embeddings[mod]["u"]  # (K, n_batch, latent_dim)
            w = embeddings[mod]["w"]  # (K, n_batch, latent_dim)
            n_mods_sample = n_mods_sample.to(u.device)
            prior = self.prior_dist(*self.pz_params)
            z = torch.cat([u, w], dim=-1)
            lpz = prior.log_prob(z).sum(-1)

            # For the shared latent variable it is the same
            if hasattr(inputs, "masks"):
                qu_x = []
                for m in qu_xs:
                    qu = qu_xs[m].log_prob(u).sum(-1)
                    # for unavailable modalities, set the log prob to -infinity so that it accounts for 0
                    # in the log_sum_exp.
                    qu[torch.stack([inputs.masks[m] == False] * len(u))] = -torch.inf
                    qu_x.append(qu)
                lqu_x = torch.stack(qu_x)  # n_modalities,K,nbatch
            else:
                lqu_x = torch.stack(
                    [qu_xs[m].log_prob(u).sum(-1) for m in qu_xs]
                )  # n_modalities,K,nbatch

            lqu_x = torch.logsumexp(lqu_x, dim=0) - torch.log(
                n_mods_sample
            )  # log_mean_exp

            # Then we have to add the modality specific posterior
            lqw_x = qw_xs[mod].log_prob(w).sum(-1)

            # The reconstructions are the same as in the MMVAE
            lpx_z = 0
            for recon_mod in reconstructions[mod]:
                x_recon = reconstructions[mod][recon_mod]
                K, n_batch = x_recon.shape[0], x_recon.shape[1]
                lpx_z_mod = (
                    self.recon_log_probs[recon_mod](x_recon, inputs.data[recon_mod])
                    .view(K, n_batch, -1)
                    .mul(self.rescale_factors[recon_mod])
                    .sum(-1)
                )

                if hasattr(inputs, "masks"):
                    # cancel unavailable modalities
                    lpx_z_mod *= inputs.masks[recon_mod].float()

                lpx_z += lpx_z_mod

            lw = lpx_z + self.beta * (lpz - lqu_x - lqw_x)

            if hasattr(inputs, "masks"):
                # cancel unavailable modalities
                lw *= inputs.masks[mod].float()

            lws.append(lw)
            zss.append(z)

        lws = torch.stack(lws)  # (n_modalities, K, n_batch)
        zss = torch.stack(zss)  # (n_modalities, K, n_batch,latent_dim)
        with torch.no_grad():
            grad_wt = (lws - torch.logsumexp(lws, 1, keepdim=True)).exp()
            if zss.requires_grad:  # True except when we are in eval mode
                zss.register_hook(lambda grad: grad_wt.unsqueeze(-1) * grad)

        lws = (grad_wt * lws).sum(0) / n_mods_sample  # mean over modalities

<<<<<<< HEAD
        return ModelOutput(loss=-lws.sum(), loss_sum = -lws.sum(), metrics=dict())
=======
        # Sum over K and sum over batch
        return ModelOutput(loss=-lws.sum(), metrics=dict())
>>>>>>> 999502cf

    def encode(
        self,
        inputs: MultimodalBaseDataset,
        cond_mod: Union[list, str] = "all",
        N: int = 1,
        **kwargs,
    ):
        """
        Generate encodings conditioning on all modalities or a subset of modalities.

        Args:
            inputs (MultimodalBaseDataset): The dataset to use for the conditional generation.
            cond_mod (Union[list, str]): Either 'all' or a list of str containing the modalities
                names to condition on.
            N (int) : The number of encodings to sample for each datapoint. Default to 1.

        Returns:
            ModelOutput instance with fields:
                z (torch.Tensor (n_data, N, latent_dim))
                one_latent_space (bool) = False
                modalities_z (Dict[str,torch.Tensor (n_data, N, latent_dim) ])



        """

        cond_mod = super().encode(inputs, cond_mod, N, **kwargs).cond_mod
        if all([s in self.encoders.keys() for s in cond_mod]):
            # For the conditioning modalities we compute all the embeddings
            encoders_outputs = {m: self.encoders[m](inputs.data[m]) for m in cond_mod}

            # Choose one of the conditioning modalities at random to sample the shared information.
            random_mod = np.random.choice(cond_mod)

            # Sample the shared latent code
            mu = encoders_outputs[random_mod].embedding
            log_var = encoders_outputs[random_mod].log_covariance
            sigma = self.log_var_to_std(log_var)

            qz_x = self.post_dist(mu, sigma)
            sample_shape = torch.Size([]) if N == 1 else torch.Size([N])
            z = qz_x.rsample(sample_shape)

            flatten = kwargs.pop("flatten", False)
            if flatten:
                z = z.reshape(-1, self.latent_dim)

            # Modality specific encodings : given by encoders for conditioning modalities
            # Sampling from the priors for the rest of the modalities.

            style_z = dict()

            for m in self.encoders:
                if m not in cond_mod:
                    # Sample from priors parameters.
                    if self.reconstruction_option == "single_prior":
                        mu_m = self.mean_priors[m]
                        logvar_m = self.logvars_priors[m]

                    if self.reconstruction_option == "joint_prior":
                        mu_m = self.mean_priors["shared"][:, self.latent_dim :]
                        logvar_m = self.logvars_priors["shared"][:, self.latent_dim :]

                    mu_m = torch.cat([mu_m] * len(mu), dim=0)
                    logvar_m = torch.cat([logvar_m] * len(mu), dim=0)

                else:
                    # Sample from posteriors parameters
                    mu_m = encoders_outputs[m].style_embedding
                    logvar_m = encoders_outputs[m].style_log_covariance

                sigma_m = self.log_var_to_std(logvar_m)
                style_z[m] = self.post_dist(mu_m, sigma_m).rsample(sample_shape)
                if flatten:
                    style_z[m] = style_z[m].reshape(-1, self.modalities_specific_dim)

            return ModelOutput(z=z, one_latent_space=False, modalities_z=style_z)

    def compute_joint_nll(
        self, inputs: MultimodalBaseDataset, K: int = 1000, batch_size_K: int = 100
    ):
        """
        Return the estimated negative log-likelihood summed over the inputs.
        The negative log-likelihood is estimated using importance sampling.

        Args:
            inputs : the data to compute the joint likelihood

        """
        raise (NotImplementedError)

        # First compute all the parameters of the joint posterior q(z|x,y)
        post_params = []
        for cond_mod in self.encoders:
            output = self.encoders[cond_mod](inputs.data[cond_mod])
            mu, log_var = output.embedding, output.log_covariance
            sigma = self.log_var_to_std(log_var)
            post_params.append((mu, sigma))

        z_joint = self.encode(inputs, N=K).z
        z_joint = z_joint.permute(1, 0, 2)
        n_data, _, latent_dim = z_joint.shape

        # Then iter on each datapoint to compute the iwae estimate of ln(p(x))
        ll = 0
        for i in range(n_data):
            start_idx = 0
            stop_idx = min(start_idx + batch_size_K, K)
            lnpxs = []
            while start_idx < stop_idx:
                latents = z_joint[i][start_idx:stop_idx]

                # Compute p(x_m|z) for z in latents and for each modality m
                lpx_zs = 0  # ln(p(x,y|z))
                for mod in inputs.data:
                    decoder = self.decoders[mod]
                    recon = decoder(latents)[
                        "reconstruction"
                    ]  # (batch_size_K, nb_channels, w, h)
                    x_m = inputs.data[mod][i]  # (nb_channels, w, h)

                    lpx_zs += (
                        self.recon_log_probs[mod](recon, x_m)
                        .reshape(recon.size(0), -1)
                        .sum(-1)
                    )

                # Compute ln(p(z))
                prior = self.prior_dist(*self.pz_params)
                lpz = prior.log_prob(latents).sum(dim=-1)

                # Compute posteriors -ln(q(z|x,y))
                qz_xs = [self.post_dist(p[0][i], p[1][i]) for p in post_params]
                lqz_xy = torch.logsumexp(
                    torch.stack([q.log_prob(latents).sum(-1) for q in qz_xs]), dim=0
                ) - np.log(self.n_modalities)

                ln_px = torch.logsumexp(lpx_zs + lpz - lqz_xy, dim=0)
                lnpxs.append(ln_px)

                # next batch
                start_idx += batch_size_K
                stop_idx = min(stop_idx + batch_size_K, K)

            ll += torch.logsumexp(torch.Tensor(lnpxs), dim=0) - np.log(K)

        return -ll

    def generate_from_prior(self, n_samples, **kwargs):
        sample_shape = [n_samples] if n_samples > 1 else []
        z = self.prior_dist(*self.pz_params).rsample(sample_shape).to(self.device)
        return ModelOutput(z=z.squeeze(), one_latent_space=True)

    def default_encoders(self, model_config) -> nn.ModuleDict:
        return BaseDictEncoders_MultiLatents(
            input_dims=model_config.input_dims,
            latent_dim=model_config.latent_dim,
            modality_dims={
                m: model_config.modalities_specific_dim
                for m in self.model_config.input_dims
            },
        )

    def default_decoders(self, model_config) -> nn.ModuleDict:
        return BaseDictDecodersMultiLatents(
            input_dims=model_config.input_dims,
            latent_dim=model_config.latent_dim,
            modality_dims={
                m: model_config.modalities_specific_dim for m in model_config.input_dims
            },
        )<|MERGE_RESOLUTION|>--- conflicted
+++ resolved
@@ -329,12 +329,7 @@
 
         lws = (grad_wt * lws).sum(0) / n_mods_sample  # mean over modalities
 
-<<<<<<< HEAD
         return ModelOutput(loss=-lws.sum(), loss_sum = -lws.sum(), metrics=dict())
-=======
-        # Sum over K and sum over batch
-        return ModelOutput(loss=-lws.sum(), metrics=dict())
->>>>>>> 999502cf
 
     def encode(
         self,
