--- conflicted
+++ resolved
@@ -329,10 +329,7 @@
 
         lws = (grad_wt * lws).sum(0) / n_mods_sample  # mean over modalities
 
-<<<<<<< HEAD
-=======
         # Sum over K and sum over batch
->>>>>>> 8ff0c822
         return ModelOutput(loss=-lws.sum(), metrics=dict())
 
     def encode(
