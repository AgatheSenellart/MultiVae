--- conflicted
+++ resolved
@@ -43,15 +43,9 @@
     """
 
     K: int = 10
-<<<<<<< HEAD
     prior_and_posterior_dist: Literal[
         "laplace_with_softmax", "normal_with_softplus","normal"
     ] = "laplace_with_softmax"
-=======
-    prior_and_posterior_dist: Literal["laplace_with_softmax", "normal"] = (
-        "laplace_with_softmax"
-    )
->>>>>>> 859e5023
     learn_shared_prior: bool = False
     learn_modality_prior: bool = True
     beta: float = 1.0
