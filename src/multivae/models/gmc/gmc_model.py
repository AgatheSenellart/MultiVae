--- conflicted
+++ resolved
@@ -10,15 +10,7 @@
 
 from multivae.models.base import BaseModel
 
-<<<<<<< HEAD
-
 class GMC(BaseModel):
-    def __init__(self, config: GMCConfig, processors: Dict[str, BaseEncoder], shared_encoder : BaseEncoder) -> None:
-        super().__init__()
-
-        self.model_config = config
-=======
-class GMC(Module):
     def __init__(self, config: GMCConfig, processors: Dict[str, BaseEncoder], joint_encoder : BaseJointEncoder, shared_encoder : BaseEncoder) -> None:
         # """
         # Implements the Geometric Multimodal Contrastive Learning from :
@@ -38,18 +30,12 @@
 
         self.model_config = config
         self.model_name = 'GMC'
->>>>>>> 01f6e357
         self.n_modalities = config.n_modalities
         self.latent_dim = config.latent_dim
         self.common_dim = config.common_dim
-<<<<<<< HEAD
-        self.use_all_singular_values = config.use_all_singular_values
-        self.set_processors(processors)
-=======
         self.temperature = config.temperature
         self.set_networks(processors)
         self.set_joint_encoder(joint_encoder)
->>>>>>> 01f6e357
         self.set_shared_encoder(shared_encoder)
         
         self.model_config.custom_architectures.append("processors")
@@ -181,12 +167,5 @@
         else :
             raise AttributeError("cond_mod must be : either a modality's name or equal to 'all' (for joint representation). ")
         
-<<<<<<< HEAD
-        joint_z = self.networks['joint'](inputs)
-        
-        
-    
-=======
         return output
-            
->>>>>>> 01f6e357
+            