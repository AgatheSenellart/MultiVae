--- conflicted
+++ resolved
@@ -38,23 +38,12 @@
     return loss
 
 
-def cross_entropy(recon, target, eps=1e-6):
+def cross_entropy(input, target, eps=1e-6):
     """
 
     Wrapper for the cross_entropy loss handling different inputs / targets types.
 
     """
-<<<<<<< HEAD
-    if isinstance(recon, dict):
-        if "one_hot" in recon:
-            _input = recon["one_hot"]
-        else:
-            raise NotImplementedError()
-
-    else:
-        _input = recon
-    _target = None
-=======
     _input = input
     _target = target
     if isinstance(input, dict):
@@ -63,7 +52,6 @@
         else:
             raise NotImplementedError()
 
->>>>>>> e74deb6f
     if isinstance(target, dict):
         if "one_hot" in target:
             _target = target["one_hot"]
@@ -71,21 +59,13 @@
         elif "tokens" in target:
             # converts to tokens proba instead of class id for text
             _target = F.one_hot(target["tokens"], _input.shape[-1])
-<<<<<<< HEAD
-    else:
-        _target = target
-=======
->>>>>>> e74deb6f
 
     return cross_entropy_(_input, _target, eps)
 
 
 def set_decoder_dist(dist_name, dist_params):
-<<<<<<< HEAD
     """Transforms the distribution name and parameters into a callable log_prob function"""
 
-=======
->>>>>>> e74deb6f
     if dist_name == "normal":
         scale = dist_params.pop("scale", 1.0)
         def log_prob(recon, target): 
