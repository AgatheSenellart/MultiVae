--- conflicted
+++ resolved
@@ -92,11 +92,7 @@
         # Check that the modalities' name are coherent
         if self.input_dims is not None:
             if self.input_dims.keys() != self.encoders.keys():
-<<<<<<< HEAD
-                print(
-=======
                 raise KeyError(
->>>>>>> 2a3054d6
                     f"Warning! : The modalities names in model_config.input_dims : {list(self.input_dims.keys())}"
                     f" does not match the modalities names in encoders : {list(self.encoders.keys())}"
                 )
@@ -111,19 +107,13 @@
                     " Please provide a valid dictionary for input_dims."
                 )
             else:
-<<<<<<< HEAD
                 max_dim = max(*[np.prod(self.input_dims[k]) for k in self.input_dims])
                 self.rescale_factors = {
                     k: max_dim / np.prod(self.input_dims[k]) for k in self.input_dims
-=======
-                self.rescale_factors = {
-                    k: 1 / np.prod(self.input_dims[k]) for k in self.input_dims
->>>>>>> 2a3054d6
                 }
         else:
             self.rescale_factors = {k: 1 for k in self.encoders}
             # above, we take the modalities keys in self.encoders as input_dims may be None
-<<<<<<< HEAD
 
         # Set the reconstruction losses
         if model_config.recon_losses is None:
@@ -160,8 +150,6 @@
                 )
         # TODO : add the possibility to provide custom reconstruction loss and in that case use the negative
         # reconstruction loss as the log probability.
-=======
->>>>>>> 2a3054d6
 
     def sanity_check(self, encoders, decoders):
         if self.n_modalities != len(encoders.keys()):
