--- conflicted
+++ resolved
@@ -477,7 +477,6 @@
     def compute_joint_nll(
         self, inputs: MultimodalBaseDataset, K: int = 1000, batch_size_K: int = 100
     ):
-<<<<<<< HEAD
         raise NotImplementedError
 
     def compute_cond_nll(
@@ -630,7 +629,4 @@
                 operations=hf_operations,
             )
 
-        shutil.rmtree(tempdir)
-=======
-        raise NotImplementedError
->>>>>>> 63bfd5c4
+        shutil.rmtree(tempdir)