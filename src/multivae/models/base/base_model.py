--- conflicted
+++ resolved
@@ -184,15 +184,9 @@
                 ).log_prob(target)
 
             elif recon_dict[k] == "categorical":
-<<<<<<< HEAD
-                self.recon_log_probs[k] = lambda input, target: dist.Categorical(
-                    probs=input
-                ).log_prob(target['tokens'])
-=======
                 self.recon_log_probs[k] = lambda input, target: cross_entropy(
                     input, target
                 )
->>>>>>> 82bd90e4
 
         # TODO : add the possibility to provide custom reconstruction loss and in that case use the negative
         # reconstruction loss as the log probability.
