from typing import Dict, Tuple, Union

from pydantic.dataclasses import dataclass
from pythae.config import BaseConfig


@dataclass
class BaseMultiVAEConfig(BaseConfig):
    """This is the base config for a Multi-Modal VAE model.

    Parameters:
        n_modalities (int): The number of modalities. Default: None.
        latent_dim (int): The dimension of the latent space. Default: None.
        input_dims (dict[str,tuple]) : The modalities'names (str) and input shapes (tuple)
        uses_likelihood_rescaling: To mitigate modality collapse, it is possible to use likelihood rescaling.
            (see : https://proceedings.mlr.press/v162/javaloy22a.html).
            The inputs_dim must be provided to compute the likelihoods rescalings. It is used in a number of models
            which is why we include it here.
<<<<<<< HEAD
        recon_losses (Dict[str, Union[function, str]]). The reconstruction loss to use per modality.
            Per modality, you can provide a string in ['mse','bce','l1'].
=======
>>>>>>> 2a3054d6
    """

    n_modalities: Union[int, None] = None
    latent_dim: int = 10
    input_dims: dict = None
<<<<<<< HEAD
    uses_default_encoders: bool = False
    uses_default_decoders: bool = False
    uses_likelihood_rescaling: bool = False
    recon_losses: dict = None
=======
    uses_default_encoders: bool = True
    uses_default_decoders: bool = True
    uses_likelihood_rescaling: bool = False
>>>>>>> 2a3054d6


@dataclass
class EnvironmentConfig(BaseConfig):
    python_version: str = "3.8"<|MERGE_RESOLUTION|>--- conflicted
+++ resolved
@@ -16,26 +16,17 @@
             (see : https://proceedings.mlr.press/v162/javaloy22a.html).
             The inputs_dim must be provided to compute the likelihoods rescalings. It is used in a number of models
             which is why we include it here.
-<<<<<<< HEAD
         recon_losses (Dict[str, Union[function, str]]). The reconstruction loss to use per modality.
             Per modality, you can provide a string in ['mse','bce','l1'].
-=======
->>>>>>> 2a3054d6
     """
 
     n_modalities: Union[int, None] = None
     latent_dim: int = 10
     input_dims: dict = None
-<<<<<<< HEAD
-    uses_default_encoders: bool = False
-    uses_default_decoders: bool = False
-    uses_likelihood_rescaling: bool = False
-    recon_losses: dict = None
-=======
     uses_default_encoders: bool = True
     uses_default_decoders: bool = True
     uses_likelihood_rescaling: bool = False
->>>>>>> 2a3054d6
+    recon_losses: dict = None
 
 
 @dataclass
