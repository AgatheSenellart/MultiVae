--- conflicted
+++ resolved
@@ -4,14 +4,7 @@
 
 from .base_model import BaseMultiVAE
 from .base_config import BaseMultiVAEConfig
-from .base_model import BaseMultiVAE
 
-<<<<<<< HEAD
+
 __all__ = ["BaseMultiVAEConfig", 
-           "BaseMultiVAE"]
-=======
-__all__ = [
-    "BaseMultiVAE",
-    "BaseMultiVAEConfig"
-]
->>>>>>> d7f810fc
+           "BaseMultiVAE"]