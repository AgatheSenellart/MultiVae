from itertools import chain, combinations
from typing import Union

import numpy as np
import torch
import torch.distributions as dist
from numpy.random import choice
from pythae.models.base.base_utils import ModelOutput
from scipy.special import comb
from torch.distributions import kl_divergence

from multivae.data.datasets.base import IncompleteDataset, MultimodalBaseDataset
from multivae.models.nn.default_architectures import (
    BaseDictDecodersMultiLatents,
    BaseDictEncoders_MultiLatents,
)

from ..base import BaseMultiVAE
from .mopoe_config import MoPoEConfig


class MoPoE(BaseMultiVAE):

    """
    
    Implementation for the Mixture of Product of experts model from
    'Generalized Multimodal ELBO' Sutter 2021 (https://arxiv.org/abs/2105.02470)

    This implementation is heavily based on the official one at
    https://github.com/thomassutter/MoPoE

    """

    def __init__(
        self, model_config: MoPoEConfig, encoders: dict = None, decoders: dict = None
    ):
        super().__init__(model_config, encoders, decoders)

        self.beta = model_config.beta
        self.use_modality_specific_spaces = model_config.use_modality_specific_spaces
        self.model_name = "MoPoE"
        
        list_subsets = self.model_config.subsets
        if list_subsets is None:
            list_subsets = self.all_subsets()
        elif type(list_subsets) == dict:
            list_subsets = list(self.model_config.subsets.values())
        self.set_subsets(list_subsets)
        
        if model_config.use_modality_specific_spaces:
            self.style_dims = model_config.modalities_specific_dim
            if (model_config.modalities_specific_dim is  None):
                raise AttributeError("Please provide dimensions for the modalities" 
                                            "specific latent spaces"
                                        )
            if encoders is None:
                    encoders = BaseDictEncoders_MultiLatents(input_dims=model_config.input_dims,
                                                            latent_dim=model_config.latent_dim,
                                                            modality_dims=model_config.modalities_specific_dim)
                    self.set_encoders(encoders)
            
            if decoders is None:
                decoders = BaseDictDecodersMultiLatents(input_dims=model_config.input_dims,
                                                            latent_dim=model_config.latent_dim,
                                                            modality_dims=model_config.modalities_specific_dim)
                self.set_decoders(decoders)
        

    def all_subsets(self):
        """
        Returns a list containing all possible subsets of the modalities.
        """
        xs = list(self.encoders.keys())
        # note we return an iterator rather than a list
        subsets_list = chain.from_iterable(
            combinations(xs, n) for n in range(len(xs) + 1)
        )
        return subsets_list

    def set_subsets(self, subsets_list):
        subsets = dict()
        for k, mod_names in enumerate(subsets_list):
            mods = []
            for l, mod_name in enumerate(sorted(mod_names)):
                if mod_name not in self.encoders.keys():
                    raise AttributeError(
                        f"The provided subsets list contains unknown modality name {mod_name}."
                        " that is not the encoders dictionary or inputs_dim dictionary."
                    )
                mods.append(mod_name)
            key = "_".join(sorted(mod_names))
            subsets[key] = mods
        self.subsets = subsets
        self.model_config.subsets = subsets
        return

    def reparameterize(self, mu, logvar):
        std = logvar.mul(0.5).exp_()
        z = dist.Normal(mu, std).rsample()
        return z

    def calc_joint_divergence(
        self,
        mus: torch.Tensor,
        logvars: torch.Tensor,
        weights: torch.Tensor,
        normalization: int = None,
    ):
        """Computes the KL divergence between the mixture of experts and the prior, by
        developping into the sum of the tractable KLs divergences of each expert.

        Args:
            mus (Tensor): The means of the experts.
            logvars (Tensor): The logvars of the experts.
            weights (Tensor): The weights of the experts.
            normalization (int, optional): If an int is provided, the kld is summed over sampled and normalized by
                the value of normalization. Defaults to None.

        Returns:
            Tensor, Tensor: The group divergence summed over modalities, A tensor containing the KL terms for each experts.
        """
        weights = weights.clone()
        weights = weights / weights.sum()

        num_mods = mus.shape[0]
        num_samples = mus.shape[1]
        if normalization is not None:
            klds = torch.zeros(num_mods)
        else:
            klds = torch.zeros(num_mods, num_samples)
        device = mus.device
        klds = klds.to(device)
        weights = weights.to(device)
        for k in range(0, num_mods):
            kld_ind = -0.5 * torch.sum(
                1 - logvars[k, :, :].exp() - mus[k, :, :].pow(2) + logvars[k, :, :]
            )
            if normalization is not None:
                kld_ind /= normalization

            if normalization is not None:
                klds[k] = kld_ind
            else:
                klds[k, :] = kld_ind
        if normalization is None:
            weights = weights.unsqueeze(1).repeat(1, num_samples)
        group_div = (weights * klds).sum(dim=0)

        divs = dict()
        divs["joint_divergence"] = group_div
        divs["individual_divs"] = klds
        return divs

    def forward(self, inputs: MultimodalBaseDataset, **kwargs) -> ModelOutput:
        # Compute latents parameters for all subsets
        latents = self.inference(inputs)
        results = dict()
        # results['latents'] = latents
        # results['group_distr'] = latents['joint']

        # Compute the divergence to the prior
        shared_embeddings = self.reparameterize(
            latents["joint"][0], latents["joint"][1]
        )
        ndata = len(shared_embeddings)
        div = self.calc_joint_divergence(
            latents["mus"], latents["logvars"], latents["weights"], normalization=ndata
        )
        for k, key in enumerate(div.keys()):
            results[key] = div[key]

        # Compute the reconstruction losses for each modality
        loss = 0
        kld = results["joint_divergence"]
        for m_key in self.encoders.keys():
            # reconstruct this modality from the shared embeddings representation
            
            if self.use_modality_specific_spaces:
                try :
                    style_embeddings = latents["modalities"][m_key].style_embedding
                    full_embedding = torch.cat([shared_embeddings,style_embeddings],dim=-1)
                except:
                    raise AttributeError(" model_config.use_modality_specific_spaces is True "
                                         f"but encoder output for modality {m_key} doesn't have a "
                                         "style_embedding attribute. "
                                         "When using multiple latent spaces, the encoders' output"
                                         "should be of the form : ModelOuput(embedding = ...,"
                                         "style_embedding = ...,log_covariance = ..., style_log_covariance = ...)")
            else :
                full_embedding = shared_embeddings
            
            recon = self.decoders[m_key](full_embedding).reconstruction
            m_rec = (
                -self.recon_log_probs[m_key](recon, inputs.data[m_key])
                * self.rescale_factors[m_key]
            )

            # reconstruction loss
            results["recon_" + m_key] = m_rec.sum() / ndata
            loss += m_rec.sum() / ndata
            
            # If using modality specific latent spaces, add modality specific klds
            if self.use_modality_specific_spaces:
                style_mu = latents["modalities"][m_key].style_embedding
                style_log_var = latents["modalities"][m_key].style_log_covariance
                style_kld = -0.5 * torch.sum(
                1 - style_log_var.exp() - style_mu.pow(2) + style_log_var
            )
                kld += style_kld * self.model_config.beta_style
            
            
        
        loss = loss + self.beta * kld

        return ModelOutput(loss=loss, metrics=results)

    def modality_encode(
        self, inputs: Union[MultimodalBaseDataset, IncompleteDataset], **kwargs
    ):
        """
        
        Computes for each modality, the parameters mu and logvar of the
        unimodal posterior.

        Args:
            inputs (MultimodalBaseDataset): The data to encode.

        Returns:
            dict: Containing for each modality the encoder output.
        """
        encoders_outputs = dict()
        for m, m_key in enumerate(self.encoders.keys()):
            input_modality = inputs.data[m_key]
            output = self.encoders[m_key](input_modality)
            encoders_outputs[m_key] = output


        return encoders_outputs

    def poe(self, mu, logvar, eps=1e-8):
        var = torch.exp(logvar) + eps
        # precision of i-th Gaussian expert at point x
        T = 1.0 / var
        pd_mu = torch.sum(mu * T, dim=0) / torch.sum(T, dim=0)
        pd_var = 1.0 / torch.sum(T, dim=0)
        pd_logvar = torch.log(pd_var)
        return pd_mu, pd_logvar

    def poe_fusion(self, mus: torch.Tensor, logvars: torch.Tensor, weights=None):
        # Following the original implementation : add the prior when we consider the
        # subset that contains all the modalities
        if mus.shape[0] == len(self.encoders.keys()):
            num_samples = mus[0].shape[0]
            device = mus.device
            mus = torch.cat(
                (mus, torch.zeros(1, num_samples, self.latent_dim).to(device)), dim=0
            )
            logvars = torch.cat(
                (logvars, torch.zeros(1, num_samples, self.latent_dim).to(device)),
                dim=0,
            )
        # mus = torch.cat(mus, dim=0);
        # logvars = torch.cat(logvars, dim=0);
        mu_poe, logvar_poe = self.poe(mus, logvars)
        return [mu_poe, logvar_poe]

    def _filter_inputs_with_masks(
        self, inputs: IncompleteDataset, subset: Union[list, tuple]
    ):
        """Returns a filtered dataset containing only the samples that are available
        in all the modalities contained in subset."""

        filter = torch.tensor(
            True,
        ).to(inputs.masks[subset[0]].device)
        for mod in subset:
            filter = torch.logical_and(filter, inputs.masks[mod])

        filtered_inputs = MultimodalBaseDataset(
            data={k: inputs.data[k][filter] for k in inputs.data},
        )
        return filtered_inputs, filter

    def inference(self, inputs: MultimodalBaseDataset, **kwargs):
        """

        Args:
            inputs (MultimodalBaseDataset): The data.

        Returns:
            _type_: _description_
        """

        latents = dict()
        enc_mods = self.modality_encode(inputs)
        latents["modalities"] = enc_mods
        device = inputs.data[list(inputs.data.keys())[0]].device
        
        mus = torch.Tensor().to(device)
        logvars = torch.Tensor().to(device)
        distr_subsets = dict()
        for k, s_key in enumerate(self.subsets.keys()):
            if s_key != "":
                mods = self.subsets[s_key]
                mus_subset = torch.Tensor().to(device)
                logvars_subset = torch.Tensor().to(device)

                mods_avail = True

                if hasattr(inputs, "masks"):
                    filtered_inputs, filter = self._filter_inputs_with_masks(
                        inputs, mods
                    )
                    mods_avail = torch.all(filter)
                if mods_avail:
                    for m, mod in enumerate(mods):
                        mus_mod = enc_mods[mod].embedding
                        log_vars_mod = enc_mods[mod].log_covariance

                        mus_subset = torch.cat(
                            (mus_subset, mus_mod.unsqueeze(0)), dim=0
                        )

                        logvars_subset = torch.cat(
                            (logvars_subset, log_vars_mod.unsqueeze(0)), dim=0
                        )
                    # Case with only one sample : adapt the shape
                    if len(mus_subset.shape) == 2:
                        mus_subset = mus_subset.unsqueeze(1)
                        logvars_subset = logvars_subset.unsqueeze(1)

                    s_mu, s_logvar = self.poe_fusion(mus_subset, logvars_subset)

                    distr_subsets[s_key] = [s_mu, s_logvar]

                    # Add the subset posterior to be part of the mixture of experts
                    mus = torch.cat((mus, s_mu.unsqueeze(0)), dim=0)
                    logvars = torch.cat((logvars, s_logvar.unsqueeze(0)), dim=0)

        weights = (1 / float(mus.shape[0])) * torch.ones(mus.shape[0]).to(device)
        joint_mu, joint_logvar = self.moe_fusion(mus, logvars, weights)
        # mus = torch.cat(mus, dim=0);
        # logvars = torch.cat(logvars, dim=0);
        latents["mus"] = mus
        latents["logvars"] = logvars
        latents["weights"] = weights
        latents["joint"] = [joint_mu, joint_logvar]
        latents["subsets"] = distr_subsets
        return latents

    def encode(
        self,
        inputs: MultimodalBaseDataset,
        cond_mod: Union[list, str] = "all",
        N: int = 1,
        **kwargs,
    ) -> ModelOutput:
        # TODO : deal with the case where you want to encode
        # an incomplete dataset

        # If the input cond_mod is a string : convert it to a list
        if type(cond_mod) == str:
            if cond_mod == "all":
                cond_mod = list(self.encoders.keys())
            elif cond_mod in self.encoders.keys():
                cond_mod = [cond_mod]
            else:
                raise AttributeError(
                    'If cond_mod is a string, it must either be "all" or a modality name'
                    f" The provided string {cond_mod} is neither."
                )

        # Compute the str associated to the subset
        key = "_".join(sorted(cond_mod))

        # If the dataset is incomplete, keep only the samples availables in all cond_mod
        # modalities
        if isinstance(inputs, IncompleteDataset):
            inputs, filter = self._filter_inputs_with_masks(inputs, cond_mod)

        latents_subsets = self.inference(inputs)

        mu, log_var = latents_subsets["subsets"][key]
        sample_shape = [N] if N > 1 else []
        z = dist.Normal(mu, torch.exp(0.5 * log_var)).rsample(sample_shape)
        flatten = kwargs.pop("flatten", False)
        if flatten:
            z = z.reshape(-1, self.latent_dim)
            
        if self.use_modality_specific_spaces:
            modalities_z = dict()
            for m in self.encoders:
                if m in cond_mod:
                    mu_style = latents_subsets['modalities'][m].style_embedding
                    log_var_style = latents_subsets['modalities'][m].style_log_covariance
                else :
                    mu_style = torch.zeros((len(mu), self.style_dims[m])).to(mu.device)
                    log_var_style = torch.zeros((len(mu), self.style_dims[m])).to(mu.device)
                modalities_z[m] = dist.Normal(mu_style, torch.exp(0.5*log_var_style)).rsample(sample_shape)
                if flatten:
                    modalities_z[m] = modalities_z[m].reshape(-1, self.style_dims[m])

            return ModelOutput(z=z, one_latent_space=False, modalities_z=modalities_z)
        else :
            return ModelOutput(z=z, one_latent_space=True)
            

    def moe_fusion(self, mus, logvars, weights=None):
        if weights is None:
            weights = torch.ones((mus.shape[0],)).to(mus.device)
        weights = weights / weights.sum()
        # mus = torch.cat(mus, dim=0);
        # logvars = torch.cat(logvars, dim=0);
        mu_moe, logvar_moe = self.mixture_component_selection(mus, logvars, weights)
        return [mu_moe, logvar_moe]

    def mixture_component_selection(self, mus, logvars, w_modalities):
        # if not defined, take pre-defined weights
        num_components = mus.shape[0]
        num_samples = mus.shape[1]

        idx_start = []
        idx_end = []
        for k in range(0, num_components):
            if k == 0:
                i_start = 0
            else:
                i_start = int(idx_end[k - 1])
            if k == w_modalities.shape[0] - 1:
                i_end = num_samples
            else:
                i_end = i_start + int(torch.floor(num_samples * w_modalities[k]))
            idx_start.append(i_start)
            idx_end.append(i_end)
        idx_end[-1] = num_samples
        mu_sel = torch.cat(
            [mus[k, idx_start[k] : idx_end[k], :] for k in range(w_modalities.shape[0])]
        )
        logvar_sel = torch.cat(
            [
                logvars[k, idx_start[k] : idx_end[k], :]
                for k in range(w_modalities.shape[0])
            ]
        )
        return [mu_sel, logvar_sel]

    def compute_joint_nll(
        self,
        inputs: Union[MultimodalBaseDataset, IncompleteDataset],
        K: int = 1000,
        batch_size_K: int = 100,
    ):
        """
        Computes the joint negative log-likelihood using the MoPoE posterior as importance sampling distribution.
        The result is summed over the input batch.
        
        In the original code, the product of experts is used as inference distribution
        for computing the nll instead of the MoPoe, but that is less coherent with the definition of the
        MoPoE definition as the joint posterior.
        """

        # Only keep the complete samples
        all_modalities = list(self.encoders.keys())
        if hasattr(inputs, "masks"):
            filtered_inputs, filter = self._filter_inputs_with_masks(
                inputs, all_modalities
            )

        else:
            filtered_inputs = inputs

        # Compute the parameters of the joint posterior
        mu, log_var = self.inference(filtered_inputs)["joint"]

        sigma = torch.exp(0.5 * log_var)
        qz_xy = dist.Normal(mu, sigma)
        # And sample from the posterior
        z_joint = qz_xy.rsample([K])  # shape K x n_data x latent_dim
        z_joint = z_joint.permute(1, 0, 2)
        n_data, _, latent_dim = z_joint.shape

        # Then iter on each datapoint to compute the iwae estimate of ln(p(x))
        ll = 0
        for i in range(n_data):
            start_idx = 0
            stop_idx = min(start_idx + batch_size_K, K)
            lnpxs = []
            while start_idx < stop_idx:
                latents = z_joint[i][start_idx:stop_idx]

                # Compute p(x_m|z) for z in latents and for each modality m
                lpx_zs = 0  # ln(p(x,y|z))
                for mod in inputs.data:
                    decoder = self.decoders[mod]
                    recon = decoder(latents)[
                        "reconstruction"
                    ]  # (batch_size_K, nb_channels, w, h)
                    x_m = inputs.data[mod][i]  # (nb_channels, w, h)

                    lpx_zs += self.recon_log_probs[mod](recon, x_m).reshape(recon.size(0),-1).sum(-1)

                # Compute ln(p(z))
                prior = dist.Normal(0, 1)
                lpz = prior.log_prob(latents).sum(dim=-1)

                # Compute posteriors -ln(q(z|x,y))
                qz_xy = dist.Normal(mu[i], sigma[i])
                lqz_xy = qz_xy.log_prob(latents).sum(dim=-1)

                ln_px = torch.logsumexp(lpx_zs + lpz - lqz_xy, dim=0)
                lnpxs.append(ln_px)

                # next batch
                start_idx += batch_size_K
                stop_idx = min(stop_idx + batch_size_K, K)

            ll += torch.logsumexp(torch.Tensor(lnpxs), dim=0) - np.log(K)

        return -ll 

    def compute_joint_nll_from_subset_encoding(
        self,
        subset,
        inputs: Union[MultimodalBaseDataset, IncompleteDataset],
        K: int = 1000,
        batch_size_K: int = 100,
    ):
        """
        Computes the joint negative log-likelihood using the PoE posterior as importance sampling distribution.
        The result is summed over the input batch.
        """

        # Only keep the samples complete with regard to the subset modalities
        if hasattr(inputs, "masks"):
            filtered_inputs, filter = self._filter_inputs_with_masks(inputs, subset)

        else:
            filtered_inputs = inputs
        subset_name = "_".join(sorted(subset))
        # Compute the parameters of the joint posterior
        mu, log_var = self.inference(filtered_inputs)["subsets"][subset_name]

        sigma = torch.exp(0.5 * log_var)
        qz_xy = dist.Normal(mu, sigma)
        # And sample from the posterior
        z_joint = qz_xy.rsample([K])  # shape K x n_data x latent_dim
        z_joint = z_joint.permute(1, 0, 2)
        n_data, _, latent_dim = z_joint.shape

        # Then iter on each datapoint to compute the iwae estimate of ln(p(x))
        ll = 0
        for i in range(n_data):
            start_idx = 0
            stop_idx = min(start_idx + batch_size_K, K)
            lnpxs = []
            while start_idx < stop_idx:
                latents = z_joint[i][start_idx:stop_idx]

                # Compute p(x_m|z) for z in latents and for each modality m
                lpx_zs = 0  # ln(p(x,y|z))
                for mod in inputs.data:
                    decoder = self.decoders[mod]
                    recon = decoder(latents)[
                        "reconstruction"
                    ]  # (batch_size_K, nb_channels, w, h)
                    x_m = inputs.data[mod][i]  # (nb_channels, w, h)
<<<<<<< HEAD

                    lpx_zs += self.recon_log_probs[mod](recon, x_m).reshape(recon.size(0),-1).sum(-1)
=======
                    dim_reduce = tuple(range(1, len(recon.shape)))
                    lpx_zs += self.recon_log_probs[mod](recon, x_m).sum(dim=dim_reduce)
>>>>>>> c7449afb

                # Compute ln(p(z))
                prior = dist.Normal(0, 1)
                lpz = prior.log_prob(latents).sum(dim=-1)

                # Compute posteriors -ln(q(z|x,y))
                qz_xy = dist.Normal(mu[i], sigma[i])
                lqz_xy = qz_xy.log_prob(latents).sum(dim=-1)

                ln_px = torch.logsumexp(lpx_zs + lpz - lqz_xy, dim=0)
                lnpxs.append(ln_px)

                # next batch
                start_idx += batch_size_K
                stop_idx = min(stop_idx + batch_size_K, K)

            ll += torch.logsumexp(torch.Tensor(lnpxs), dim=0) - np.log(K)

        return -ll 


    def compute_joint_nll_paper(
        self,
        inputs: Union[MultimodalBaseDataset, IncompleteDataset],
        K: int = 1000,
        batch_size_K: int = 100):
        
        entire_subset = list(self.encoders.keys()) 
        return self.compute_joint_nll_from_subset_encoding(entire_subset,inputs,K,batch_size_K)<|MERGE_RESOLUTION|>--- conflicted
+++ resolved
@@ -564,13 +564,8 @@
                         "reconstruction"
                     ]  # (batch_size_K, nb_channels, w, h)
                     x_m = inputs.data[mod][i]  # (nb_channels, w, h)
-<<<<<<< HEAD
 
                     lpx_zs += self.recon_log_probs[mod](recon, x_m).reshape(recon.size(0),-1).sum(-1)
-=======
-                    dim_reduce = tuple(range(1, len(recon.shape)))
-                    lpx_zs += self.recon_log_probs[mod](recon, x_m).sum(dim=dim_reduce)
->>>>>>> c7449afb
 
                 # Compute ln(p(z))
                 prior = dist.Normal(0, 1)
