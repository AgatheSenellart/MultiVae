--- conflicted
+++ resolved
@@ -201,10 +201,6 @@
         K: int = 1000,
         batch_size_K: int = 100,
     ):
-<<<<<<< HEAD
-=======
-        
->>>>>>> 63bfd5c4
         # Only keep the complete samples
         all_modalities = list(self.encoders.keys())
         if hasattr(inputs, "masks"):
@@ -214,34 +210,15 @@
         else:
             filtered_inputs = inputs.data
 
-<<<<<<< HEAD
-        # Compute the parameters of the joint posterior
-        mu, log_var = self._compute_mu_logvar_subset(filtered_inputs, all_modalities)
-
-        sigma = torch.exp(0.5 * log_var)
-        qz_xy = dist.Normal(mu, sigma)
-        # And sample from the posterior
-        z_joint = qz_xy.rsample([K])  # shape K x n_data x latent_dim
-        z_joint = z_joint.permute(1, 0, 2)
-        n_data, _, latent_dim = z_joint.shape
-
-        # Then iter on each datapoint to compute the iwae estimate of ln(p(x))
-        ll = 0
-=======
         
 
         # Then iter on each datapoint to compute the iwae estimate of ln(p(x))
         ll = 0
         n_data = len(filtered_inputs[list(filtered_inputs.keys())[0]])
->>>>>>> 63bfd5c4
         for i in range(n_data):
             start_idx = 0
             stop_idx = min(start_idx + batch_size_K, K)
             lnpxs = []
-<<<<<<< HEAD
-            while start_idx < stop_idx:
-                latents = z_joint[i][start_idx:stop_idx]
-=======
             
             # Compute the parameters of the joint posterior
             mu, log_var = self._compute_mu_logvar_subset({k:filtered_inputs[k][i] for k in filtered_inputs},
@@ -256,7 +233,6 @@
             
             while start_idx < stop_idx:
                 latents = z_joint[start_idx:stop_idx]
->>>>>>> 63bfd5c4
 
                 # Compute p(x_m|z) for z in latents and for each modality m
                 lpx_zs = 0  # ln(p(x,y|z))
@@ -275,11 +251,7 @@
                 lpz = prior.log_prob(latents).sum(dim=-1)
 
                 # Compute posteriors -ln(q(z|x,y))
-<<<<<<< HEAD
-                qz_xy = dist.Normal(mu[i], sigma[i])
-=======
                 qz_xy = dist.Normal(mu.squeeze(), sigma.squeeze())
->>>>>>> 63bfd5c4
                 lqz_xy = qz_xy.log_prob(latents).sum(dim=-1)
 
                 ln_px = torch.logsumexp(lpx_zs + lpz - lqz_xy, dim=0)
