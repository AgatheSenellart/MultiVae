from typing import Tuple, Union

from pydantic.dataclasses import dataclass

from ..joint_models import BaseJointModelConfig


@dataclass
class JNFConfig(BaseJointModelConfig):
    """
    This is the base config for the JNF model.

<<<<<<< HEAD
    Args :
        warmup (int): The number of warmup epochs during training. Default to 10.
        use_likelihood_rescaling: To mitigate modality collapse, it is possible to use likelihood rescaling.
=======
    Args:
        n_modalities (int): The number of modalities. Default: None.
        latent_dim (int): The dimension of the latent space. Default: None.
        input_dims (dict[str,tuple]) : The modalities'names (str) and input shapes (tuple).
        uses_likelihood_rescaling (bool): To mitigate modality collapse, it is possible to use likelihood rescaling.
>>>>>>> 63bfd5c4
            (see : https://proceedings.mlr.press/v162/javaloy22a.html).
            The inputs_dim must be provided to compute the likelihoods rescalings. It is used in a number of models
            which is why we include it here. Default to False.
        recon_losses (Dict[str, Union[function, str]]). The reconstruction loss to use per modality.
            Per modality, you can provide a string in ['mse','bce','l1']. If None is provided, an Mean-Square-Error (mse)
            is used for each modality.
        use_default_joint (bool) :  A boolean encoding if the joint encoder used is the default one.
        warmup (int): The number of warmup epochs during training. Default to 10.
        use_default_flow (bool): If no flows are provided during the training, this variable 
            becomes True and default MAF flows are used.
        

    """

    warmup: int = 10
<<<<<<< HEAD
    use_likelihood_rescaling: bool = False
=======
    use_default_flows: bool = True
>>>>>>> 63bfd5c4
<|MERGE_RESOLUTION|>--- conflicted
+++ resolved
@@ -10,17 +10,11 @@
     """
     This is the base config for the JNF model.
 
-<<<<<<< HEAD
-    Args :
-        warmup (int): The number of warmup epochs during training. Default to 10.
-        use_likelihood_rescaling: To mitigate modality collapse, it is possible to use likelihood rescaling.
-=======
     Args:
         n_modalities (int): The number of modalities. Default: None.
         latent_dim (int): The dimension of the latent space. Default: None.
         input_dims (dict[str,tuple]) : The modalities'names (str) and input shapes (tuple).
         uses_likelihood_rescaling (bool): To mitigate modality collapse, it is possible to use likelihood rescaling.
->>>>>>> 63bfd5c4
             (see : https://proceedings.mlr.press/v162/javaloy22a.html).
             The inputs_dim must be provided to compute the likelihoods rescalings. It is used in a number of models
             which is why we include it here. Default to False.
@@ -29,15 +23,8 @@
             is used for each modality.
         use_default_joint (bool) :  A boolean encoding if the joint encoder used is the default one.
         warmup (int): The number of warmup epochs during training. Default to 10.
-        use_default_flow (bool): If no flows are provided during the training, this variable 
-            becomes True and default MAF flows are used.
-        
 
     """
 
     warmup: int = 10
-<<<<<<< HEAD
-    use_likelihood_rescaling: bool = False
-=======
-    use_default_flows: bool = True
->>>>>>> 63bfd5c4
+    use_likelihood_rescaling: bool = False