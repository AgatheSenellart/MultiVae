from typing import Dict, Tuple, Union

import numpy as np
import torch
import torch.distributions as dist
from pythae.models.base.base_utils import ModelOutput
from pythae.models.nn.base_architectures import BaseDecoder, BaseEncoder
from pythae.models.normalizing_flows.base import BaseNF, BaseNFConfig
from pythae.models.normalizing_flows.maf import MAF, MAFConfig
from torch.nn import ModuleDict

from ...data.datasets.base import MultimodalBaseDataset
from ..joint_models import BaseJointModel
from .jnf_config import JNFConfig


class JNF(BaseJointModel):

    """
    The JNF model.

    Args:

        model_config (JNFConfig): An instance of JNFConfig in which any model's parameters is
            made available.

        encoders (Dict[str, ~pythae.models.nn.base_architectures.BaseEncoder]): A dictionary 
            containing the modalities names and the encoders for each modality. Each encoder is 
            an instance of Pythae's BaseEncoder.

        decoders (Dict[str, ~pythae.models.nn.base_architectures.BaseDecoder]): A dictionary 
            containing the modalities names and the decoders for each modality. Each decoder is an 
            instance of Pythae's BaseDecoder.

        joint_encoder (~pythae.models.nn.base_architectures.BaseEncoder) : An instance of 
            BaseEncoder that takes all the modalities as an input. If none is provided, one is 
            created from the unimodal encoders. Default : None.

        flows (Dict[str, ~pythae.models.normalizing_flows.BaseNF]) : A dictionary containing the 
            modalities names and the flows to use for each modality. If None is provided, a 
            default MAF flow is used for each modality.


    """

    def __init__(
        self,
        model_config: JNFConfig,
        encoders: Dict[str, BaseEncoder] = None,
        decoders: Dict[str, BaseDecoder] = None,
        joint_encoder: Union[BaseEncoder, None] = None,
        flows: Dict[str, BaseNF] = None,
        **kwargs,
    ):
        super().__init__(model_config, encoders, decoders, joint_encoder, **kwargs)

        if flows is None:
            flows = dict()
            for modality in self.encoders:
                flows[modality] = MAF(MAFConfig(input_dim=(model_config.latent_dim,)))
        else:
            self.model_config.custom_architectures.append("flows")

        self.set_flows(flows)

        self.model_name = "JNF"
        self.warmup = model_config.warmup
<<<<<<< HEAD
        self.reset_optimizer_epochs = [self.warmup + 1]
=======
        self.reset_optimizer_epochs = [self.warmup]
>>>>>>> 63bfd5c4

    def set_flows(self, flows: Dict[str, BaseNF]):
        # check that the keys corresponds with the encoders keys
        if flows.keys() != self.encoders.keys():
            raise AttributeError(
                f"The keys of provided flows : {list(flows.keys())}"
                f" doesn't match the keys provided in encoders {list(self.encoders.keys())}"
                " or input_dims."
            )

        # Check that the flows are instances of BaseNF and that the input_dim for the
        # flows matches the latent_dimension

        self.flows = ModuleDict()
        for m in flows:
            if isinstance(flows[m], BaseNF) and flows[m].input_dim == (
                self.latent_dim,
            ):
                self.flows[m] = flows[m]
            else:
                raise AttributeError(
                    "The provided flows must be instances of the Pythae's BaseNF "
                    " class."
                )
        return

    def _set_torch_no_grad_on_joint_vae(self):
        # After the warmup, we freeze the architecture of the joint encoder and decoders
        self.joint_encoder.requires_grad_(False)
        self.decoders.requires_grad_(False)

    def forward(self, inputs: MultimodalBaseDataset, **kwargs):
        epoch = kwargs.pop("epoch", 1)

        # First compute the joint ELBO
        joint_output = self.joint_encoder(inputs.data)
        mu, log_var = joint_output.embedding, joint_output.log_covariance

        sigma = torch.exp(0.5 * log_var)
        qz_xy = dist.Normal(mu, sigma)
        z_joint = qz_xy.rsample()

        recon_loss = 0

        # Decode in each modality
        len_batch = 0
        for mod in self.decoders:
            x_mod = inputs.data[mod]
            len_batch = len(x_mod)
            recon_mod = self.decoders[mod](z_joint).reconstruction
            recon_loss += (
                -self.recon_log_probs[mod](recon_mod, x_mod) * self.rescale_factors[mod]
            ).sum()

        # Compute the KLD to the prior
        KLD = -0.5 * torch.sum(1 + log_var - mu.pow(2) - log_var.exp())

        if epoch <= self.warmup:
            return ModelOutput(
                recon_loss=recon_loss / len_batch,
                KLD=KLD / len_batch,
                loss=(recon_loss + KLD) / len_batch,
                metrics=dict(kld_prior=KLD, recon_loss=recon_loss / len_batch, ljm=0),
            )

        else:
            self._set_torch_no_grad_on_joint_vae()
            ljm = 0
            for mod in self.encoders:
                mod_output = self.encoders[mod](inputs.data[mod])
                mu0, log_var0 = mod_output.embedding, mod_output.log_covariance

                sigma0 = torch.exp(0.5 * log_var0)
                qz_x0 = dist.Normal(mu0, sigma0)

                # Compute -ln q_\phi_mod(z_joint|x_mod)
                flow_output = self.flows[mod](z_joint)
                z0 = flow_output.out

                ljm += -(
                    qz_x0.log_prob(z0).sum(dim=-1) + flow_output.log_abs_det_jac
                ).sum()

            return ModelOutput(
                recon_loss=recon_loss / len_batch,
                KLD=KLD / len_batch,
                loss=ljm / len_batch,
                ljm=ljm / len_batch,
                metrics=dict(
                    kld_prior=KLD,
                    recon_loss=recon_loss / len_batch,
                    ljm=ljm / len_batch,
                ),
            )

    def encode(
        self,
        inputs: MultimodalBaseDataset,
        cond_mod: Union[list, str] = "all",
        N: int = 1,
        **kwargs,
    ) -> ModelOutput:
        self.eval()

        if type(cond_mod) == list and len(cond_mod) == 1:
            cond_mod = cond_mod[0]

        if cond_mod == "all" or (
            type(cond_mod) == list and len(cond_mod) == self.n_modalities
        ):
            output = self.joint_encoder(inputs.data)
            sample_shape = [] if N == 1 else [N]
            z = dist.Normal(
                output.embedding, torch.exp(0.5 * output.log_covariance)
            ).rsample(sample_shape)
            if N > 1 and kwargs.pop("flatten", False):
                N, l, d = z.shape
                z = z.reshape(l * N, d)
            return ModelOutput(z=z, one_latent_space=True)

        if type(cond_mod) == list and len(cond_mod) != 1:
            z = self.sample_from_poe_subset(
                cond_mod,
                inputs.data,
                ax=None,
                mcmc_steps=100,
                n_lf=10,
                eps_lf=0.01,
                K=N,
                divide_prior=True,
            )
            if N > 1 and kwargs.pop("flatten", False):
                N, l, d = z.shape
                z = z.reshape(l * N, d)
            return ModelOutput(z=z, one_latent_space=True)

        if cond_mod in self.input_dims.keys():
            output = self.encoders[cond_mod](inputs.data[cond_mod])
            sample_shape = [] if N == 1 else [N]

            z0 = dist.Normal(
                output.embedding, torch.exp(0.5 * output.log_covariance)
            ).rsample(sample_shape)
            flow_output = self.flows[cond_mod].inverse(
                z0.reshape(-1, self.latent_dim)
            )  # The reshaping is because MAF flows doesn't handle
            # any shape of input data (*,*input_dim)
            z = flow_output.out.reshape(z0.shape)

            if N > 1 and kwargs.pop("flatten", False):
                z = z.reshape(-1, self.latent_dim)

            return ModelOutput(z=z, one_latent_space=True)
        else:
            raise AttributeError(
                f"Modality of name {cond_mod} not handled. The"
                f" modalities that can be encoded are {list(self.encoders.keys())}"
            )

    def sample_from_moe_subset(self, subset: list, data: dict):
        """Sample z from the mixture of posteriors from the subset.
        Torch no grad is activated, so that no gradient are computed durin the forward pass of the encoders.

        Args:
            subset (list): the modalities to condition on
            data (list): The data
            K (int) : the number of samples per datapoint
        """
        # Choose randomly one modality for each sample
        n_batch = len(data[list(data.keys())[0]])

        indices = np.random.choice(subset, size=n_batch)
        zs = torch.zeros((n_batch, self.latent_dim)).to(
            data[list(data.keys())[0]].device
        )

        for m in subset:
            with torch.no_grad():
                encoder_output = self.encoders[m](data[m][indices == m])
                mu, log_var = encoder_output.embedding, encoder_output.log_covariance
                zs[indices == m] = dist.Normal(mu, torch.exp(0.5 * log_var)).rsample()
        return zs

    def compute_poe_posterior(
        self, subset: list, z_: torch.Tensor, data: list, divide_prior=True, grad=True
    ):
        """Compute the log density of the product of experts for Hamiltonian sampling.

        Args:
            subset (list): the modalities of the poe posterior
            z_ (torch.Tensor): the latent variables (len(data[0]), latent_dim)
            data (list): _description_
            divide_prior (bool) : wether or not to divide by the prior

        Returns:
            tuple : likelihood and gradients
        """

        lnqzs = 0

        z = z_.clone().detach().requires_grad_(grad)

        if divide_prior:
            # print('Dividing by the prior')
            lnqzs += (0.5 * (torch.pow(z, 2) + np.log(2 * np.pi))).sum(dim=1)

        for m in subset:
            # Compute lnqz
            flow_output = self.flows[m](z)
            vae_output = self.encoders[m](data[m])
            mu, log_var, z0 = (
                vae_output.embedding,
                vae_output.log_covariance,
                flow_output.out,
            )

            log_q_z0 = (
                -0.5
                * (
                    log_var
                    + np.log(2 * np.pi)
                    + torch.pow(z0 - mu, 2) / torch.exp(log_var)
                )
            ).sum(dim=1)
            lnqzs += log_q_z0 + flow_output.log_abs_det_jac  # n_data_points x 1

        if grad:
            g = torch.autograd.grad(lnqzs.sum(), z)[0]
            return lnqzs, g
        else:
            return lnqzs

    def sample_from_poe_subset(
        self,
        subset,
        data,
        ax=None,
        mcmc_steps=100,
        n_lf=10,
        eps_lf=0.01,
        K=1,
        divide_prior=True,
    ):
        """Sample from the product of experts using Hamiltonian sampling.

        Args:
            subset (List[int]):
            gen_mod (int):
            data (dict or MultimodalDataset):
            K (int, optional): . Defaults to 100.
        """
        print("starting to sample from poe_subset, divide prior = ", divide_prior)

        # Multiply the data to have multiple samples per datapoints
        n_data = len(data[list(data.keys())[0]])
        data = {d: torch.cat([data[d]] * K) for d in data}
        device = data[list(data.keys())[0]].device

        n_samples = len(data[list(data.keys())[0]])
        acc_nbr = torch.zeros(n_samples, 1).to(device)

        # First we need to sample an initial point from the mixture of experts
        z0 = self.sample_from_moe_subset(subset, data)
        z = z0

        # fig, ax = plt.subplots()
        pos = []
        grad = []
        for i in range(mcmc_steps):
            pos.append(z[0].detach().cpu())

            # print(i)
            gamma = torch.randn_like(z, device=device)
            rho = gamma  # / self.beta_zero_sqrt

            # Compute ln q(z|X_s)
            ln_q_zxs, g = self.compute_poe_posterior(
                subset, z, data, divide_prior=divide_prior
            )

            grad.append(g[0].detach().cpu())

            H0 = -ln_q_zxs + 0.5 * torch.norm(rho, dim=1) ** 2
            # print(H0)
            # print(model.G_inv(z).det())
            for k in range(n_lf):
                # z = z.clone().detach().requires_grad_(True)
                # log_det = G(z).det().log()

                # g = torch.zeros(n_samples, model.latent_dim).cuda()
                # for i in range(n_samples):
                #    g[0] = -grad(log_det, z)[0][0]

                # step 1
                rho_ = rho - (eps_lf / 2) * (-g)

                # step 2
                z = z + eps_lf * rho_

                # z_ = z_.clone().detach().requires_grad_(True)
                # log_det = 0.5 * G(z).det().log()
                # log_det = G(z_).det().log()

                # g = torch.zeros(n_samples, model.latent_dim).cuda()
                # for i in range(n_samples):
                #    g[0] = -grad(log_det, z_)[0][0]

                # Compute the updated gradient
                ln_q_zxs, g = self.compute_poe_posterior(subset, z, data, divide_prior)

                # print(g)
                # g = (Sigma_inv @ (z - mu).T).reshape(n_samples, 2)

                # step 3
                rho__ = rho_ - (eps_lf / 2) * (-g)

                # tempering
                beta_sqrt = 1

                rho = rho__
                # beta_sqrt_old = beta_sqrt

            H = -ln_q_zxs + 0.5 * torch.norm(rho, dim=1) ** 2
            # print(H, H0)

            alpha = torch.exp(H0 - H)
            # print(alpha)

            # print(-log_pi(best_model, z, best_model.G), 0.5 * torch.norm(rho, dim=1) ** 2)
            acc = torch.rand(n_samples).to(device)
            moves = (acc < alpha).type(torch.int).reshape(n_samples, 1)

            acc_nbr += moves

            z = z * moves + (1 - moves) * z0
            z0 = z

        pos = torch.stack(pos)
        grad = torch.stack(grad)
        if ax is not None:
            ax.plot(pos[:, 0], pos[:, 1])
            ax.quiver(pos[:, 0], pos[:, 1], grad[:, 0], grad[:, 1])

            # plt.savefig('monitor_hmc.png')
        # 1/0
        print(acc_nbr[:10] / mcmc_steps)
        sh = (n_data, self.latent_dim) if K == 1 else (K, n_data, self.latent_dim)
        z = z.detach().resize(*sh)
        return z.detach()<|MERGE_RESOLUTION|>--- conflicted
+++ resolved
@@ -65,11 +65,7 @@
 
         self.model_name = "JNF"
         self.warmup = model_config.warmup
-<<<<<<< HEAD
         self.reset_optimizer_epochs = [self.warmup + 1]
-=======
-        self.reset_optimizer_epochs = [self.warmup]
->>>>>>> 63bfd5c4
 
     def set_flows(self, flows: Dict[str, BaseNF]):
         # check that the keys corresponds with the encoders keys
