--- conflicted
+++ resolved
@@ -423,12 +423,6 @@
             ax.plot(pos[:, 0], pos[:, 1])
             ax.quiver(pos[:, 0], pos[:, 1], grad[:, 0], grad[:, 1])
 
-<<<<<<< HEAD
-
-=======
-            # plt.savefig('monitor_hmc.png')
-        # 1/0
->>>>>>> fc96ca18
         # print(acc_nbr[:10] / mcmc_steps)
         sh = (n_data, self.latent_dim) if K == 1 else (K, n_data, self.latent_dim)
         z = z.detach().resize(*sh)
