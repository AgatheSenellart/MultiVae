import logging
from typing import List, Optional
from copy import deepcopy

from multivae.data.datasets.base import MultimodalBaseDataset
from multivae.models.base.base_ae_model import BaseMultiVAE
from multivae.trainers.base.callbacks import TrainingCallback

from ..base import BaseTrainer
from .jnf_trainer_config import TwoStepsTrainerConfig

logger = logging.getLogger(__name__)

# make it print to the console.
console = logging.StreamHandler()
logger.addHandler(console)
logger.setLevel(logging.INFO)


class TwoStepsTrainer(BaseTrainer):
    """A specific trainer that handles the training of the joint VAE models.

    Args:
        model (BaseMultiVAE): A instance of :class:`~multivae.models.BaseMultiVAE` to train

        train_dataset (MultimodalBaseDataset): The training dataset of type
            :class:`~multivae.data.datasets.MultimodalBaseDataset`

        eval_dataset (MultimodalBaseDataset): The evaluation dataset of type
            :class:`~multivae.data.datasets.MultimodalBaseDataset`

        training_config (BaseTrainerConfig): The training arguments summarizing the main
            parameters used for training. If None, a basic training instance of
            :class:`BaseTrainerConfig` is used. Default: None.

        callbacks (List[~pythae.trainers.training_callbacks.TrainingCallback]):
            A list of callbacks to use during training.
    """

    def __init__(
        self,
        model: BaseMultiVAE,
        train_dataset: MultimodalBaseDataset,
        eval_dataset: Optional[MultimodalBaseDataset] = None,
        training_config: Optional[TwoStepsTrainerConfig] = None,
        callbacks: List[TrainingCallback] = None,
        checkpoint: str = None
    ):
        super().__init__(model, train_dataset, eval_dataset, training_config, callbacks, checkpoint)

    def prepare_train_step(self, epoch, best_train_loss, best_eval_loss):
        """
        Function to operate changes between train_steps such as resetting the optimizer and
        the best losses values.
        """
        if epoch in self.model.reset_optimizer_epochs:
            logger.info(f"Epoch {epoch} : reset the optimizer and losses.")
            # Reset the optimizer
            self.set_optimizer()
            self.set_scheduler()
            best_train_loss = 1e12
            best_eval_loss = 1e12
<<<<<<< HEAD
            logger.info(f"Keeping the best model obtained until here for the rest of training.")
            self.model= deepcopy(self._best_model).train()
=======
            logger.info(f"Keeping the best model for the next stages of training.")
            self.model.load_state_dict(self._best_model.state_dict())
>>>>>>> 1ac9abf7
            
        return best_train_loss, best_eval_loss<|MERGE_RESOLUTION|>--- conflicted
+++ resolved
@@ -60,12 +60,7 @@
             self.set_scheduler()
             best_train_loss = 1e12
             best_eval_loss = 1e12
-<<<<<<< HEAD
-            logger.info(f"Keeping the best model obtained until here for the rest of training.")
-            self.model= deepcopy(self._best_model).train()
-=======
             logger.info(f"Keeping the best model for the next stages of training.")
             self.model.load_state_dict(self._best_model.state_dict())
->>>>>>> 1ac9abf7
             
         return best_train_loss, best_eval_loss