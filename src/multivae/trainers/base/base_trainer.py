--- conflicted
+++ resolved
@@ -653,12 +653,7 @@
             loss = model_output.loss
             epoch_loss += loss.item()
             update_dict(epoch_model_metrics, model_output.metrics)
-<<<<<<< HEAD
-            # print(model_output.metrics)
-            # print(loss.item())
-=======
             
->>>>>>> a579c165
             if epoch_loss != epoch_loss:
                 raise ArithmeticError("NaN detected in train loss")
 
