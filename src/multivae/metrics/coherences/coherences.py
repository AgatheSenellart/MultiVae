--- conflicted
+++ resolved
@@ -53,12 +53,8 @@
             accs.append([])
             for s in subsets_of_size_n:
                 s = list(s)
-<<<<<<< HEAD
                 subset_dict, mean_acc = self.all_accuracies_from_subset(s)
                 self.metrics.update(subset_dict)
-=======
-                _, mean_acc = self.all_accuracies_from_subset(s)
->>>>>>> 47b87bf8
                 accs[-1].append(mean_acc)
         mean_accs = [np.mean(l) for l in accs]
         std_accs = [np.std(l) for l in accs]
@@ -128,12 +124,7 @@
             all_same_labels = torch.all(
                 torch.stack([l == labels[0] for l in labels]), dim=0
             )
-<<<<<<< HEAD
             all_labels = torch.cat((all_labels, all_same_labels.float()), dim=0)
-=======
-
-            all_labels = torch.cat((all_labels, all_same_labels), dim=0)
->>>>>>> 47b87bf8
             samples_to_generate -= batch_samples
         joint_coherence = all_labels.mean()
 
