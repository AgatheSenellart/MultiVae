"""
In this section, you will find all the `built-in` datasets that are currently implemented in `multivae` library
"""

<<<<<<< HEAD
from .base import IncompleteDataset, MultimodalBaseDataset, DatasetOutput
from .mnist_svhn import MnistSvhn

__all__ = ["MultimodalBaseDataset", "MnistSvhn", "IncompleteDataset", "DatasetOutput"]
=======
from .base import IncompleteDataset, MultimodalBaseDataset
from .cub import CUB
from .mnist_svhn import MnistSvhn

__all__ = ["MultimodalBaseDataset", "MnistSvhn", "IncompleteDataset", "CUB"]
>>>>>>> b7c533b8
<|MERGE_RESOLUTION|>--- conflicted
+++ resolved
@@ -2,15 +2,9 @@
 In this section, you will find all the `built-in` datasets that are currently implemented in `multivae` library
 """
 
-<<<<<<< HEAD
 from .base import IncompleteDataset, MultimodalBaseDataset, DatasetOutput
 from .mnist_svhn import MnistSvhn
+from .cub import CUB
 
-__all__ = ["MultimodalBaseDataset", "MnistSvhn", "IncompleteDataset", "DatasetOutput"]
-=======
-from .base import IncompleteDataset, MultimodalBaseDataset
-from .cub import CUB
-from .mnist_svhn import MnistSvhn
+__all__ = ["MultimodalBaseDataset", "MnistSvhn", "IncompleteDataset", "DatasetOutput", "CUB"]
 
-__all__ = ["MultimodalBaseDataset", "MnistSvhn", "IncompleteDataset", "CUB"]
->>>>>>> b7c533b8
