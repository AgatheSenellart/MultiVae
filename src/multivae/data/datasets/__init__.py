--- conflicted
+++ resolved
@@ -1,10 +1,3 @@
-<<<<<<< HEAD
-from .base import MultimodalBaseDataset
-from .mmnist import MMNISTDataset
-from .mnist_svhn import MnistSvhn
-
-__all__ = ["MultimodalBaseDataset", "MnistSvhn", "MMNISTDataset"]
-=======
 """
 In this section, you will find all the `built-in` datasets that are currently implemented in `multivae` library
 """
@@ -12,5 +5,4 @@
 from .base import MultimodalBaseDataset, IncompleteDataset
 from .mnist_svhn import MnistSvhn
 
-__all__ = ["MultimodalBaseDataset", "MnistSvhn", "IncompleteDataset"]
->>>>>>> 63bfd5c4
+__all__ = ["MultimodalBaseDataset", "MnistSvhn", "IncompleteDataset"]