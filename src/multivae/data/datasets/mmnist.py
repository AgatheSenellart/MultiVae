--- conflicted
+++ resolved
@@ -10,14 +10,9 @@
 
 class MMNISTDataset(MultimodalBaseDataset):
     """
-<<<<<<< HEAD
-    Multimodal MMNIST Dataset to load the Polymnist Dataset from 
-    'Generalized Multimodal Elbo' Sutter et al 2021. 
-=======
     Multimodal MMNIST Dataset to load the Polymnist Dataset from
     'Generalized Multimodal Elbo' Sutter et al 2021.
 
->>>>>>> 47b87bf8
     """
 
     def __init__(
