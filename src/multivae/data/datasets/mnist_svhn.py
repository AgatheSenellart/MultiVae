--- conflicted
+++ resolved
@@ -36,11 +36,7 @@
 
     def __init__(
         self,
-<<<<<<< HEAD
         data_path: Union[str, Path] = "../../../data",
-=======
-        data_path: Union[str, Path] = "../data",
->>>>>>> 47b87bf8
         split: str = "train",
         download=False,
         data_multiplication=5,
@@ -62,8 +58,8 @@
         if not self._check_pairing_exists():
             self.create_pairing(mnist, svhn)
 
-        i_mnist = torch.load(f"{self.path_to_idx}/mnist_idx_cp.pt")  ## !!!!WARNING!!!
-        i_svhn = torch.load(f"{self.path_to_idx}/svhn_idx_cp.pt")  ## !!!!WARNING!!!
+        i_mnist = torch.load(f"{self.path_to_idx}/mnist_idx.pt")  ## !!!!WARNING!!!
+        i_svhn = torch.load(f"{self.path_to_idx}/svhn_idx.pt")  ## !!!!WARNING!!!
 
         order = np.arange(len(i_mnist))
         np.random.shuffle(
@@ -88,17 +84,10 @@
 
     def _check_pairing_exists(self):
         if not os.path.exists(f"{self.path_to_idx}/mnist_idx.pt"):
-<<<<<<< HEAD
-            print("Pairing not found.")
-            return False
-        if not os.path.exists(f"{self.path_to_idx}/svhn_idx.pt"):
-            print("Pairing not found.")
-=======
             logger.warning("Pairing not found.")
             return False
         if not os.path.exists(f"{self.path_to_idx}/svhn_idx.pt"):
             logger.warning("Pairing not found.")
->>>>>>> 47b87bf8
             return False
         return True
 
@@ -114,11 +103,7 @@
         return torch.cat(_idx1), torch.cat(_idx2)
 
     def create_pairing(self, mnist: MNIST, svhn: SVHN, max_d=10000):
-<<<<<<< HEAD
-        print(f"Creating indices in {self.path_to_idx}")
-=======
         logger.info(f"Creating indices in {self.path_to_idx}")
->>>>>>> 47b87bf8
         # Refactor svhn labels to match mnist labels
         svhn.labels = torch.LongTensor(svhn.labels.squeeze().astype(int)) % 10
         mnist_l, mnist_li = mnist.targets.sort()
