--- conflicted
+++ resolved
@@ -117,14 +117,9 @@
 |Model sharing via Hugging Face |	$\checkmark$||||
 
 # Code Quality and Documentation
-<<<<<<< HEAD
-MultiVae is available on [GitHub](https://github.com/AgatheSenellart/MultiVae) and Pypi, with full documentation at (https://multivae.readthedocs.io/).
-The code is unit-tested with 94% coverage. 
- We provide **tutorials** either as notebooks or scripts allowing users to get started easily. To further showcase how to use our library for research applications, we provide detailed *case studies* in the documentation.
-=======
-MultiVae is available on [Github](https://github.com/AgatheSenellart/MultiVae) and Pypi, with full documentation at [https://multivae.readthedocs.io/](https://multivae.readthedocs.io/).
+
+MultiVae is available on [GitHub](https://github.com/AgatheSenellart/MultiVae) and Pypi, with full documentation at [https://multivae.readthedocs.io/](https://multivae.readthedocs.io/).
 The code is unit-tested with 94% coverage. We provide **tutorials** either as notebooks or scripts allowing users to get started easily. To further showcase how to use our library for research applications, we provide detailed *case studies* in the documentation.
->>>>>>> bfaea6a1
 
 
 # Acknowledgements
